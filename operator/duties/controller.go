package duties

import (
	"context"
	"encoding/hex"
	"github.com/bloxapp/eth2-key-manager/core"
	"github.com/bloxapp/ssv/beacon"
	"github.com/bloxapp/ssv/validator"
	"github.com/herumi/bls-eth-go-binary/bls"
	"github.com/pkg/errors"
	types "github.com/prysmaticlabs/eth2-types"
	"github.com/prysmaticlabs/prysm/time/slots"
	"go.uber.org/zap"
	"time"
)

// dutyExecutor represents the component that executes duties
type dutyExecutor interface {
	ExecuteDuty(duty *beacon.Duty) error
}

// DutyController interface for dispatching duties execution according to slot ticker
type DutyController interface {
	Start()
	// CurrentEpochChan will trigger every slot
	CurrentSlotChan() <-chan uint64
}

// ControllerOptions holds the needed dependencies
type ControllerOptions struct {
	Logger              *zap.Logger
	Ctx                 context.Context
	BeaconClient        beacon.Beacon
	EthNetwork          core.Network
	ValidatorController validator.IController
	GenesisEpoch        uint64
	DutyLimit           uint64
}

// dutyController internal implementation of DutyController
type dutyController struct {
	logger     *zap.Logger
	ctx        context.Context
	ethNetwork core.Network
	// executor enables to work with a custom execution
	executor            dutyExecutor
	fetcher             DutyFetcher
	validatorController validator.IController
	genesisEpoch        uint64
	dutyLimit           uint64

	// chan
	currentSlotC chan uint64
}

var secPerSlot int64 = 12

// NewDutyController creates a new instance of DutyController
func NewDutyController(opts *ControllerOptions) DutyController {
	fetcher := newDutyFetcher(opts.Logger, opts.BeaconClient, opts.ValidatorController, opts.EthNetwork)
	dc := dutyController{
		logger:              opts.Logger,
		ctx:                 opts.Ctx,
		ethNetwork:          opts.EthNetwork,
		fetcher:             fetcher,
		validatorController: opts.ValidatorController,
		genesisEpoch:        opts.GenesisEpoch,
		dutyLimit:           opts.DutyLimit,
		executor:            nil,
	}
	return &dc
}

// Start listens to slot ticker and dispatches duties execution
func (dc *dutyController) Start() {
	// warmup
	indices := dc.validatorController.GetValidatorsIndices()
	dc.logger.Debug("warming up indices, updating internal map (go-client)", zap.Int("count", len(indices)))

	genesisTime := time.Unix(int64(dc.ethNetwork.MinGenesisTime()), 0)
	slotTicker := slots.NewSlotTicker(genesisTime, uint64(dc.ethNetwork.SlotDurationSec().Seconds()))
	dc.listenToTicker(slotTicker.C())
}

func (dc *dutyController) CurrentSlotChan() <-chan uint64 {
	if dc.currentSlotC == nil {
		dc.currentSlotC = make(chan uint64)
	}
	return dc.currentSlotC
}

// ExecuteDuty tries to execute the given duty
func (dc *dutyController) ExecuteDuty(duty *beacon.Duty) error {
	if dc.executor != nil {
		// enables to work with a custom executor
		return dc.executor.ExecuteDuty(duty)
	}
	logger := dc.loggerWithDutyContext(dc.logger, duty)
	pubKey := &bls.PublicKey{}
	if err := pubKey.Deserialize(duty.PubKey[:]); err != nil {
		return errors.Wrap(err, "failed to deserialize pubkey from duty")
	}
	if v, ok := dc.validatorController.GetValidator(pubKey.SerializeToHexStr()); ok {
		logger.Info("starting duty processing start for slot")
		go v.ExecuteDuty(dc.ctx, uint64(duty.Slot), duty)
	} else {
		logger.Warn("could not find validator")
	}
	return nil
}

// listenToTicker loop over the given slot channel
func (dc *dutyController) listenToTicker(slots <-chan types.Slot) {
	for currentSlot := range slots {
<<<<<<< HEAD
		// notify current slot to channel
		go dc.notifyCurrentSlot(currentSlot)

		// execute duties
		dc.logger.Debug("slot ticker", zap.Uint64("slot", currentSlot))
		duties, err := dc.fetcher.GetDuties(currentSlot)
=======
		dc.logger.Debug("slot ticker", zap.Uint64("slot", uint64(currentSlot)))
		duties, err := dc.fetcher.GetDuties(uint64(currentSlot))
>>>>>>> e8626570
		if err != nil {
			dc.logger.Error("failed to get duties", zap.Error(err))
		}
		for i := range duties {
			go dc.onDuty(&duties[i])
		}
	}
}

func (dc *dutyController) notifyCurrentSlot(slot uint64) {
	if dc.currentSlotC != nil {
		dc.currentSlotC <- slot
	}
}

// onDuty handles next duty
func (dc *dutyController) onDuty(duty *beacon.Duty) {
	logger := dc.loggerWithDutyContext(dc.logger, duty)
	if dc.shouldExecute(duty) {
		logger.Debug("duty was sent to execution")
		if err := dc.ExecuteDuty(duty); err != nil {
			logger.Error("could not dispatch duty", zap.Error(err))
			return
		}
		return
	}
	logger.Warn("slot is irrelevant, ignoring duty")
}

func (dc *dutyController) shouldExecute(duty *beacon.Duty) bool {
	if uint64(duty.Slot) < dc.getEpochFirstSlot(dc.genesisEpoch) {
		// wait until genesis epoch starts
		dc.logger.Debug("skipping slot, lower than genesis",
			zap.Uint64("genesis_slot", dc.getEpochFirstSlot(dc.genesisEpoch)),
			zap.Uint64("slot", uint64(duty.Slot)))
		return false
	}

	currentSlot := uint64(dc.getCurrentSlot())
	// execute task if slot already began and not pass 1 epoch
	if currentSlot >= uint64(duty.Slot) && currentSlot-uint64(duty.Slot) <= dc.dutyLimit {
		return true
	} else if currentSlot+1 == uint64(duty.Slot) {
		dc.loggerWithDutyContext(dc.logger, duty).Debug("current slot and duty slot are not aligned, " +
			"assuming diff caused by a time drift - ignoring and executing duty")
		return true
	}
	return false
}

// loggerWithDutyContext returns an instance of logger with the given duty's information
func (dc *dutyController) loggerWithDutyContext(logger *zap.Logger, duty *beacon.Duty) *zap.Logger {
	currentSlot := uint64(dc.getCurrentSlot())
	return logger.
		With(zap.Uint64("committee_index", uint64(duty.CommitteeIndex))).
		With(zap.Uint64("current slot", currentSlot)).
		With(zap.Uint64("slot", uint64(duty.Slot))).
		With(zap.Uint64("epoch", uint64(duty.Slot)/32)).
		With(zap.String("pubKey", hex.EncodeToString(duty.PubKey[:]))).
		With(zap.Time("start_time", dc.getSlotStartTime(uint64(duty.Slot))))
}

// getSlotStartTime returns the start time for the given slot
func (dc *dutyController) getSlotStartTime(slot uint64) time.Time {
	timeSinceGenesisStart := slot * uint64(dc.ethNetwork.SlotDurationSec().Seconds())
	start := time.Unix(int64(dc.ethNetwork.MinGenesisTime()+timeSinceGenesisStart), 0)
	return start
}

// getCurrentSlot returns the current beacon node slot
func (dc *dutyController) getCurrentSlot() int64 {
	genesisTime := time.Unix(int64(dc.ethNetwork.MinGenesisTime()), 0)
	if genesisTime.After(time.Now()) {
		return 0
	}
	return int64(time.Since(genesisTime).Seconds()) / secPerSlot
}

// getEpochFirstSlot returns the beacon node first slot in epoch
func (dc *dutyController) getEpochFirstSlot(epoch uint64) uint64 {
	return epoch * 32
}<|MERGE_RESOLUTION|>--- conflicted
+++ resolved
@@ -112,17 +112,12 @@
 // listenToTicker loop over the given slot channel
 func (dc *dutyController) listenToTicker(slots <-chan types.Slot) {
 	for currentSlot := range slots {
-<<<<<<< HEAD
 		// notify current slot to channel
 		go dc.notifyCurrentSlot(currentSlot)
 
 		// execute duties
 		dc.logger.Debug("slot ticker", zap.Uint64("slot", currentSlot))
 		duties, err := dc.fetcher.GetDuties(currentSlot)
-=======
-		dc.logger.Debug("slot ticker", zap.Uint64("slot", uint64(currentSlot)))
-		duties, err := dc.fetcher.GetDuties(uint64(currentSlot))
->>>>>>> e8626570
 		if err != nil {
 			dc.logger.Error("failed to get duties", zap.Error(err))
 		}
