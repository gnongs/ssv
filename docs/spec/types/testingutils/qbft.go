--- conflicted
+++ resolved
@@ -6,36 +6,6 @@
 	"github.com/bloxapp/ssv/docs/spec/types"
 )
 
-<<<<<<< HEAD
-var TestingConfig = &qbft.Config{
-	Signer:     NewTestingKeyManager(),
-	SigningPK:  TestingSK1.GetPublicKey().Serialize(),
-	Domain:     types.PrimusTestnet,
-	ValueCheck: ssv.BeaconAttestationValueCheck(NewTestingKeyManager(), ssv.NowTestNetwork),
-	Storage:    NewTestingStorage(),
-	Network:    NewTestingNetwork(),
-}
-var TestingShare = testShare(fourOperatorsCommittee, 3, 2)
-var TestingShareSevenOperators = testShare(sevenOperatorsCommittee, 5, 3)
-
-var fourOperatorsCommittee = []*types.Operator{
-	{
-		OperatorID: 1,
-		PubKey:     TestingSK1.GetPublicKey().Serialize(),
-	},
-	{
-		OperatorID: 2,
-		PubKey:     TestingSK2.GetPublicKey().Serialize(),
-	},
-	{
-		OperatorID: 3,
-		PubKey:     TestingSK3.GetPublicKey().Serialize(),
-	},
-	{
-		OperatorID: 4,
-		PubKey:     TestingSK4.GetPublicKey().Serialize(),
-	},
-=======
 var TestingConfig = func(keySet *TestKeySet) *qbft.Config {
 	return &qbft.Config{
 		Signer:    NewTestingKeyManager(keySet),
@@ -47,7 +17,6 @@
 		Storage: NewTestingStorage(),
 		Network: NewTestingNetwork(),
 	}
->>>>>>> d6bfa487
 }
 
 var testShare = func(keysSet *TestKeySet) *types.Share {
@@ -82,20 +51,6 @@
 	return qbft.NewInstance(TestingConfig(keySet), share, identifier, qbft.FirstHeight)
 }
 
-<<<<<<< HEAD
-func NewTestingQBFTController(identifier []byte, valCheck qbft.ProposedValueCheck, share *types.Share) *qbft.Controller {
-	ret := qbft.NewController(
-		identifier,
-		share,
-		types.PrimusTestnet,
-		NewTestingKeyManager(),
-		valCheck,
-		NewTestingStorage(),
-		NewTestingNetwork(),
-	)
-	ret.Domain = types.PrimusTestnet
-	return ret
-=======
 func NewTestingQBFTController(identifier []byte, share *types.Share, keySet *TestKeySet) *qbft.Controller {
 	return qbft.NewController(
 		identifier,
@@ -108,5 +63,4 @@
 		NewTestingStorage(),
 		NewTestingNetwork(),
 	)
->>>>>>> d6bfa487
 }