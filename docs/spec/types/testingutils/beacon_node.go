package testingutils

import (
	"encoding/hex"
	altair "github.com/attestantio/go-eth2-client/spec/altair"
	spec "github.com/attestantio/go-eth2-client/spec/phase0"
	"github.com/bloxapp/ssv/docs/spec/ssv"
	"github.com/bloxapp/ssv/docs/spec/types"
	"github.com/prysmaticlabs/go-bitfield"
)

var TestingAttestationData = &spec.AttestationData{
	Slot:            12,
	Index:           3,
	BeaconBlockRoot: spec.Root{1, 2, 3, 4, 5, 6, 7, 8, 9, 10, 1, 2, 3, 4, 5, 6, 7, 8, 9, 10, 1, 2, 3, 4, 5, 6, 7, 8, 9, 10, 1, 2},
	Source: &spec.Checkpoint{
		Epoch: 0,
		Root:  spec.Root{1, 2, 3, 4, 5, 6, 7, 8, 9, 10, 1, 2, 3, 4, 5, 6, 7, 8, 9, 10, 1, 2, 3, 4, 5, 6, 7, 8, 9, 10, 1, 2},
	},
	Target: &spec.Checkpoint{
		Epoch: 1,
		Root:  spec.Root{1, 2, 3, 4, 5, 6, 7, 8, 9, 10, 1, 2, 3, 4, 5, 6, 7, 8, 9, 10, 1, 2, 3, 4, 5, 6, 7, 8, 9, 10, 1, 2},
	},
}
<<<<<<< HEAD
var TestingAttestationRoot, _ = hex.DecodeString("81451c58b079c5af84ebe4b92900d3e9c5a346678cb6dc3c4b7eea2c9cb3565f")

var TestingBeaconBlock = &altair.BeaconBlock{
	Slot:          12,
	ProposerIndex: 10,
	ParentRoot:    spec.Root{1, 2, 3, 4, 5, 6, 7, 8, 9, 10, 1, 2, 3, 4, 5, 6, 7, 8, 9, 10, 1, 2, 3, 4, 5, 6, 7, 8, 9, 10, 1, 2},
	StateRoot:     spec.Root{1, 2, 3, 4, 5, 6, 7, 8, 9, 10, 1, 2, 3, 4, 5, 6, 7, 8, 9, 10, 1, 2, 3, 4, 5, 6, 7, 8, 9, 10, 1, 2},
	Body: &altair.BeaconBlockBody{
		RANDAOReveal: spec.BLSSignature{},
		ETH1Data: &spec.ETH1Data{
			DepositRoot:  spec.Root{1, 2, 3, 4, 5, 6, 7, 8, 9, 10, 1, 2, 3, 4, 5, 6, 7, 8, 9, 10, 1, 2, 3, 4, 5, 6, 7, 8, 9, 10, 1, 2},
			DepositCount: 100,
			BlockHash:    []byte{1, 2, 3, 4, 5, 6, 7, 8, 9, 10, 1, 2, 3, 4, 5, 6, 7, 8, 9, 10, 1, 2, 3, 4, 5, 6, 7, 8, 9, 10, 1, 2},
		},
		Graffiti:          []byte{1, 2, 3, 4, 5, 6, 7, 8, 9, 10, 1, 2, 3, 4, 5, 6, 7, 8, 9, 10, 1, 2, 3, 4, 5, 6, 7, 8, 9, 10, 1, 2},
		ProposerSlashings: []*spec.ProposerSlashing{},
		AttesterSlashings: []*spec.AttesterSlashing{},
		Attestations: []*spec.Attestation{
			{
				AggregationBits: bitfield.NewBitlist(122),
				Data:            TestingAttestationData,
				Signature:       spec.BLSSignature{},
			},
		},
		Deposits:       []*spec.Deposit{},
		VoluntaryExits: []*spec.SignedVoluntaryExit{},
		SyncAggregate: &altair.SyncAggregate{
			SyncCommitteeBits:      bitfield.NewBitvector512(),
			SyncCommitteeSignature: spec.BLSSignature{},
		},
	},
}
var TestingBeaconBlockRoot, _ = hex.DecodeString("81451c58b079c5af84ebe4b92900d3e9c5a346678cb6dc3c4b7eea2c9cb3565f")
var TestingRandaoRoot, _ = hex.DecodeString("81451c58b079c5af84ebe4b92900d3e9c5a346678cb6dc3c4b7eea2c9cb3565f")

var TestingAggregateAndProof = &spec.AggregateAndProof{
	AggregatorIndex: 1,
	SelectionProof:  spec.BLSSignature{},
	Aggregate: &spec.Attestation{
		AggregationBits: bitfield.NewBitlist(128),
		Signature:       spec.BLSSignature{},
		Data:            TestingAttestationData,
	},
}
var TestingSignedAggregateAndProofRoot, _ = hex.DecodeString("81451c58b079c5af84ebe4b92900d3e9c5a346678cb6dc3c4b7eea2c9cb3565f")
var TestingSelectionProofRoot, _ = hex.DecodeString("81451c58b079c5af84ebe4b92900d3e9c5a346678cb6dc3c4b7eea2c9cb3565f")

var TestingSyncCommitteeBlockRoot = spec.Root{}

var TestingValidatorPubKey = func() spec.BLSPubKey {
	// sk - 3515c7d08e5affd729e9579f7588d30f2342ee6f6a9334acf006345262162c6f
	pk, _ := hex.DecodeString("8e80066551a81b318258709edaf7dd1f63cd686a0e4db8b29bbb7acfe65608677af5a527d9448ee47835485e02b50bc0")
	blsPK := spec.BLSPubKey{}
	copy(blsPK[:], pk)
	return blsPK
}()
var TestingWrongValidatorPubKey = func() spec.BLSPubKey {
	pk, _ := hex.DecodeString("948fb44582ce25336fdb17122eac64fe5a1afc39174ce92d6013becac116766dc5a778c880dd47de7dfff6a0f86ba42b")
	blsPK := spec.BLSPubKey{}
	copy(blsPK[:], pk)
	return blsPK
}()

const TestingDutySlot = 12

var TestingAttesterDuty = &types.Duty{
	Type:                    types.BNRoleAttester,
	PubKey:                  TestingValidatorPubKey,
	Slot:                    TestingDutySlot,
	ValidatorIndex:          1,
	CommitteeIndex:          3,
	CommitteesAtSlot:        36,
	CommitteeLength:         128,
	ValidatorCommitteeIndex: 11,
}

var TestingProposerDuty = &types.Duty{
	Type:                    types.BNRoleProposer,
	PubKey:                  TestingValidatorPubKey,
	Slot:                    12,
	ValidatorIndex:          1,
	CommitteeIndex:          3,
	CommitteesAtSlot:        36,
	CommitteeLength:         128,
	ValidatorCommitteeIndex: 11,
}

var TestingAggregatorDuty = &types.Duty{
	Type:                    types.BNRoleAggregator,
	PubKey:                  TestingValidatorPubKey,
	Slot:                    12,
	ValidatorIndex:          1,
	CommitteeIndex:          22,
	CommitteesAtSlot:        36,
	CommitteeLength:         128,
	ValidatorCommitteeIndex: 11,
}

var TestingSyncCommitteeDuty = &types.Duty{
	Type:                    types.BNRoleSyncCommittee,
	PubKey:                  TestingValidatorPubKey,
	Slot:                    TestingDutySlot,
	ValidatorIndex:          1,
	CommitteeIndex:          3,
	CommitteesAtSlot:        36,
	CommitteeLength:         128,
	ValidatorCommitteeIndex: 11,
}

var TestingUnknownDutyType = &types.Duty{
	Type:                    100,
	PubKey:                  TestingValidatorPubKey,
	Slot:                    12,
	ValidatorIndex:          1,
	CommitteeIndex:          22,
	CommitteesAtSlot:        36,
	CommitteeLength:         128,
	ValidatorCommitteeIndex: 11,
}

var TestingWrongDutyPK = &types.Duty{
	Type:                    types.BNRoleAttester,
	PubKey:                  TestingWrongValidatorPubKey,
	Slot:                    12,
	ValidatorIndex:          1,
	CommitteeIndex:          3,
	CommitteesAtSlot:        36,
	CommitteeLength:         128,
	ValidatorCommitteeIndex: 11,
=======
var TestingAttestationRoot, _ = hex.DecodeString("81451c58b079c5af84ebe4b92900d3e9c5a346678cb6dc3c4b7eea2c9cb3565f") //[]byte{1, 2, 3, 4, 5, 6, 7, 8, 9, 10, 1, 2, 3, 4, 5, 6, 7, 8, 9, 10, 1, 2, 3, 4, 5, 6, 7, 8, 9, 10, 1, 2}
var TestingDuty = func(keySet *TestKeySet) *beacon.Duty {
	pk := spec.BLSPubKey{}
	copy(pk[:], keySet.PK.Serialize()[:])

	return &beacon.Duty{
		Type:                    beacon.RoleTypeAttester,
		PubKey:                  pk,
		Slot:                    12,
		ValidatorIndex:          1,
		CommitteeIndex:          22,
		CommitteesAtSlot:        36,
		ValidatorCommitteeIndex: 11,
	}
>>>>>>> d6bfa487
}

type testingBeaconNode struct {
}

func NewTestingBeaconNode() *testingBeaconNode {
	return &testingBeaconNode{}
}

// GetBeaconNetwork returns the beacon network the node is on
func (bn *testingBeaconNode) GetBeaconNetwork() ssv.BeaconNetwork {
	return ssv.NowTestNetwork
}

// GetAttestationData returns attestation data by the given slot and committee index
func (bn *testingBeaconNode) GetAttestationData(slot spec.Slot, committeeIndex spec.CommitteeIndex) (*spec.AttestationData, error) {
	return TestingAttestationData, nil
}

// SubmitAttestation submit the attestation to the node
func (bn *testingBeaconNode) SubmitAttestation(attestation *spec.Attestation) error {
	return nil
}

// GetBeaconBlock returns beacon block by the given slot and committee index
func (bn *testingBeaconNode) GetBeaconBlock(slot spec.Slot, committeeIndex spec.CommitteeIndex, graffiti, randao []byte) (*altair.BeaconBlock, error) {
	return TestingBeaconBlock, nil
}

// SubmitBeaconBlock submit the block to the node
func (bn *testingBeaconNode) SubmitBeaconBlock(block *altair.SignedBeaconBlock) error {
	return nil
}

// SubmitAggregateSelectionProof returns an AggregateAndProof object
func (bn *testingBeaconNode) SubmitAggregateSelectionProof(slot spec.Slot, committeeIndex spec.CommitteeIndex, slotSig []byte) (*spec.AggregateAndProof, error) {
	return TestingAggregateAndProof, nil
}

// SubmitSignedAggregateSelectionProof broadcasts a signed aggregator msg
func (bn *testingBeaconNode) SubmitSignedAggregateSelectionProof(msg *spec.SignedAggregateAndProof) error {
	return nil
}

// GetSyncMessageBlockRoot returns beacon block root for sync committee
func (bn *testingBeaconNode) GetSyncMessageBlockRoot() (spec.Root, error) {
	return TestingSyncCommitteeBlockRoot, nil
}

// SubmitSyncMessage submits a signed sync committee msg
func (bn *testingBeaconNode) SubmitSyncMessage(msg *altair.SyncCommitteeMessage) error {
	return nil
}<|MERGE_RESOLUTION|>--- conflicted
+++ resolved
@@ -22,137 +22,6 @@
 		Root:  spec.Root{1, 2, 3, 4, 5, 6, 7, 8, 9, 10, 1, 2, 3, 4, 5, 6, 7, 8, 9, 10, 1, 2, 3, 4, 5, 6, 7, 8, 9, 10, 1, 2},
 	},
 }
-<<<<<<< HEAD
-var TestingAttestationRoot, _ = hex.DecodeString("81451c58b079c5af84ebe4b92900d3e9c5a346678cb6dc3c4b7eea2c9cb3565f")
-
-var TestingBeaconBlock = &altair.BeaconBlock{
-	Slot:          12,
-	ProposerIndex: 10,
-	ParentRoot:    spec.Root{1, 2, 3, 4, 5, 6, 7, 8, 9, 10, 1, 2, 3, 4, 5, 6, 7, 8, 9, 10, 1, 2, 3, 4, 5, 6, 7, 8, 9, 10, 1, 2},
-	StateRoot:     spec.Root{1, 2, 3, 4, 5, 6, 7, 8, 9, 10, 1, 2, 3, 4, 5, 6, 7, 8, 9, 10, 1, 2, 3, 4, 5, 6, 7, 8, 9, 10, 1, 2},
-	Body: &altair.BeaconBlockBody{
-		RANDAOReveal: spec.BLSSignature{},
-		ETH1Data: &spec.ETH1Data{
-			DepositRoot:  spec.Root{1, 2, 3, 4, 5, 6, 7, 8, 9, 10, 1, 2, 3, 4, 5, 6, 7, 8, 9, 10, 1, 2, 3, 4, 5, 6, 7, 8, 9, 10, 1, 2},
-			DepositCount: 100,
-			BlockHash:    []byte{1, 2, 3, 4, 5, 6, 7, 8, 9, 10, 1, 2, 3, 4, 5, 6, 7, 8, 9, 10, 1, 2, 3, 4, 5, 6, 7, 8, 9, 10, 1, 2},
-		},
-		Graffiti:          []byte{1, 2, 3, 4, 5, 6, 7, 8, 9, 10, 1, 2, 3, 4, 5, 6, 7, 8, 9, 10, 1, 2, 3, 4, 5, 6, 7, 8, 9, 10, 1, 2},
-		ProposerSlashings: []*spec.ProposerSlashing{},
-		AttesterSlashings: []*spec.AttesterSlashing{},
-		Attestations: []*spec.Attestation{
-			{
-				AggregationBits: bitfield.NewBitlist(122),
-				Data:            TestingAttestationData,
-				Signature:       spec.BLSSignature{},
-			},
-		},
-		Deposits:       []*spec.Deposit{},
-		VoluntaryExits: []*spec.SignedVoluntaryExit{},
-		SyncAggregate: &altair.SyncAggregate{
-			SyncCommitteeBits:      bitfield.NewBitvector512(),
-			SyncCommitteeSignature: spec.BLSSignature{},
-		},
-	},
-}
-var TestingBeaconBlockRoot, _ = hex.DecodeString("81451c58b079c5af84ebe4b92900d3e9c5a346678cb6dc3c4b7eea2c9cb3565f")
-var TestingRandaoRoot, _ = hex.DecodeString("81451c58b079c5af84ebe4b92900d3e9c5a346678cb6dc3c4b7eea2c9cb3565f")
-
-var TestingAggregateAndProof = &spec.AggregateAndProof{
-	AggregatorIndex: 1,
-	SelectionProof:  spec.BLSSignature{},
-	Aggregate: &spec.Attestation{
-		AggregationBits: bitfield.NewBitlist(128),
-		Signature:       spec.BLSSignature{},
-		Data:            TestingAttestationData,
-	},
-}
-var TestingSignedAggregateAndProofRoot, _ = hex.DecodeString("81451c58b079c5af84ebe4b92900d3e9c5a346678cb6dc3c4b7eea2c9cb3565f")
-var TestingSelectionProofRoot, _ = hex.DecodeString("81451c58b079c5af84ebe4b92900d3e9c5a346678cb6dc3c4b7eea2c9cb3565f")
-
-var TestingSyncCommitteeBlockRoot = spec.Root{}
-
-var TestingValidatorPubKey = func() spec.BLSPubKey {
-	// sk - 3515c7d08e5affd729e9579f7588d30f2342ee6f6a9334acf006345262162c6f
-	pk, _ := hex.DecodeString("8e80066551a81b318258709edaf7dd1f63cd686a0e4db8b29bbb7acfe65608677af5a527d9448ee47835485e02b50bc0")
-	blsPK := spec.BLSPubKey{}
-	copy(blsPK[:], pk)
-	return blsPK
-}()
-var TestingWrongValidatorPubKey = func() spec.BLSPubKey {
-	pk, _ := hex.DecodeString("948fb44582ce25336fdb17122eac64fe5a1afc39174ce92d6013becac116766dc5a778c880dd47de7dfff6a0f86ba42b")
-	blsPK := spec.BLSPubKey{}
-	copy(blsPK[:], pk)
-	return blsPK
-}()
-
-const TestingDutySlot = 12
-
-var TestingAttesterDuty = &types.Duty{
-	Type:                    types.BNRoleAttester,
-	PubKey:                  TestingValidatorPubKey,
-	Slot:                    TestingDutySlot,
-	ValidatorIndex:          1,
-	CommitteeIndex:          3,
-	CommitteesAtSlot:        36,
-	CommitteeLength:         128,
-	ValidatorCommitteeIndex: 11,
-}
-
-var TestingProposerDuty = &types.Duty{
-	Type:                    types.BNRoleProposer,
-	PubKey:                  TestingValidatorPubKey,
-	Slot:                    12,
-	ValidatorIndex:          1,
-	CommitteeIndex:          3,
-	CommitteesAtSlot:        36,
-	CommitteeLength:         128,
-	ValidatorCommitteeIndex: 11,
-}
-
-var TestingAggregatorDuty = &types.Duty{
-	Type:                    types.BNRoleAggregator,
-	PubKey:                  TestingValidatorPubKey,
-	Slot:                    12,
-	ValidatorIndex:          1,
-	CommitteeIndex:          22,
-	CommitteesAtSlot:        36,
-	CommitteeLength:         128,
-	ValidatorCommitteeIndex: 11,
-}
-
-var TestingSyncCommitteeDuty = &types.Duty{
-	Type:                    types.BNRoleSyncCommittee,
-	PubKey:                  TestingValidatorPubKey,
-	Slot:                    TestingDutySlot,
-	ValidatorIndex:          1,
-	CommitteeIndex:          3,
-	CommitteesAtSlot:        36,
-	CommitteeLength:         128,
-	ValidatorCommitteeIndex: 11,
-}
-
-var TestingUnknownDutyType = &types.Duty{
-	Type:                    100,
-	PubKey:                  TestingValidatorPubKey,
-	Slot:                    12,
-	ValidatorIndex:          1,
-	CommitteeIndex:          22,
-	CommitteesAtSlot:        36,
-	CommitteeLength:         128,
-	ValidatorCommitteeIndex: 11,
-}
-
-var TestingWrongDutyPK = &types.Duty{
-	Type:                    types.BNRoleAttester,
-	PubKey:                  TestingWrongValidatorPubKey,
-	Slot:                    12,
-	ValidatorIndex:          1,
-	CommitteeIndex:          3,
-	CommitteesAtSlot:        36,
-	CommitteeLength:         128,
-	ValidatorCommitteeIndex: 11,
-=======
 var TestingAttestationRoot, _ = hex.DecodeString("81451c58b079c5af84ebe4b92900d3e9c5a346678cb6dc3c4b7eea2c9cb3565f") //[]byte{1, 2, 3, 4, 5, 6, 7, 8, 9, 10, 1, 2, 3, 4, 5, 6, 7, 8, 9, 10, 1, 2, 3, 4, 5, 6, 7, 8, 9, 10, 1, 2}
 var TestingDuty = func(keySet *TestKeySet) *beacon.Duty {
 	pk := spec.BLSPubKey{}
@@ -167,7 +36,6 @@
 		CommitteesAtSlot:        36,
 		ValidatorCommitteeIndex: 11,
 	}
->>>>>>> d6bfa487
 }
 
 type testingBeaconNode struct {
