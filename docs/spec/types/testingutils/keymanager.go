--- conflicted
+++ resolved
@@ -20,21 +20,10 @@
 		keys:   map[string]*bls.SecretKey{},
 		domain: types.PrimusTestnet,
 	}
-<<<<<<< HEAD
-	ret.AddShare(TestingSK1)
-	ret.AddShare(TestingSK2)
-	ret.AddShare(TestingSK3)
-	ret.AddShare(TestingSK4)
-	ret.AddShare(TestingSK5)
-	ret.AddShare(TestingSK6)
-	ret.AddShare(TestingSK7)
-	ret.AddShare(TestingWrongSK)
-=======
 
 	for _, s := range keySet.Shares {
 		ret.AddShare(s)
 	}
->>>>>>> d6bfa487
 	return ret
 }
 
