package types

import (
	"encoding/json"
)

// Share holds all info about the QBFT/ SSV Committee for msg signing and verification
type Share struct {
	OperatorID OperatorID
	PubKey     ValidatorPK
	Committee  []*Operator
	quorum     uint64
	DomainType DomainType
}

// GetOperatorID returns the node ID for this share
func (share *Share) GetOperatorID() OperatorID {
	return share.OperatorID
}

// GetValidatorPubKey returns the validator public key to which the share is associated with
<<<<<<< HEAD
func (share *Share) GetValidatorPubKey() ValidatorPK {
	return share.pubKey
=======
func (share *Share) GetValidatorPubKey() []byte {
	return share.PubKey
>>>>>>> ee4bacd1
}

func (share *Share) GetQBFTCommittee() []*Operator {
	return share.Committee
}

func (share *Share) GetQuorumCount() uint64 {
	return share.quorum
}

// HasQuorum returns true if at least 2f+1 items are present (cnt is the number of items). It assumes nothing about those items, not their type or structure
// https://github.com/ConsenSys/qbft-formal-spec-and-verification/blob/main/dafny/spec/L1/node_auxiliary_functions.dfy#L259
func (share *Share) HasQuorum(cnt int) bool {
	panic("implement")
}

// HasPartialQuorum returns true if at least f+1 items present (cnt is the number of items). It assumes nothing about those items, not their type or structure.
// https://github.com/ConsenSys/qbft-formal-spec-and-verification/blob/main/dafny/spec/L1/node_auxiliary_functions.dfy#L244
func (share *Share) HasPartialQuorum(cnt int) bool {
	panic("implement")
}

func (share *Share) GetDomainType() DomainType {
	return share.DomainType
}

func (share *Share) Encode() ([]byte, error) {
	return json.Marshal(share)
}

func (share *Share) Decode(data []byte) error {
	return json.Unmarshal(data, share)
}<|MERGE_RESOLUTION|>--- conflicted
+++ resolved
@@ -19,13 +19,8 @@
 }
 
 // GetValidatorPubKey returns the validator public key to which the share is associated with
-<<<<<<< HEAD
 func (share *Share) GetValidatorPubKey() ValidatorPK {
 	return share.pubKey
-=======
-func (share *Share) GetValidatorPubKey() []byte {
-	return share.PubKey
->>>>>>> ee4bacd1
 }
 
 func (share *Share) GetQBFTCommittee() []*Operator {
