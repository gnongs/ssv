package types

import (
	"encoding/json"
)

// Share holds all info about the QBFT/ SSV Committee for msg signing and verification
type Share struct {
	OperatorID    OperatorID
	PubKey        ValidatorPK
	Committee     []*Operator
	Quorum        uint64
	PartialQuorum uint64
	DomainType    DomainType
}

<<<<<<< HEAD
// GetOperatorID returns the node ID for this share
func (share *Share) GetOperatorID() OperatorID {
	return share.OperatorID
}

// GetValidatorPubKey returns the validator public key to which the share is associated with
func (share *Share) GetValidatorPubKey() ValidatorPK {
	return share.PubKey
}

func (share *Share) GetQBFTCommittee() []*Operator {
	return share.Committee
}

func (share *Share) GetQuorumCount() uint64 {
	return share.Quorum
}

=======
>>>>>>> 193a336e
// HasQuorum returns true if at least 2f+1 items are present (cnt is the number of items). It assumes nothing about those items, not their type or structure
// https://github.com/ConsenSys/qbft-formal-spec-and-verification/blob/main/dafny/spec/L1/node_auxiliary_functions.dfy#L259
func (share *Share) HasQuorum(cnt int) bool {
	panic("implement")
}

// HasPartialQuorum returns true if at least f+1 items present (cnt is the number of items). It assumes nothing about those items, not their type or structure.
// https://github.com/ConsenSys/qbft-formal-spec-and-verification/blob/main/dafny/spec/L1/node_auxiliary_functions.dfy#L244
func (share *Share) HasPartialQuorum(cnt int) bool {
	panic("implement")
}

func (share *Share) Encode() ([]byte, error) {
	return json.Marshal(share)
}

func (share *Share) Decode(data []byte) error {
	return json.Unmarshal(data, share)
}<|MERGE_RESOLUTION|>--- conflicted
+++ resolved
@@ -14,27 +14,6 @@
 	DomainType    DomainType
 }
 
-<<<<<<< HEAD
-// GetOperatorID returns the node ID for this share
-func (share *Share) GetOperatorID() OperatorID {
-	return share.OperatorID
-}
-
-// GetValidatorPubKey returns the validator public key to which the share is associated with
-func (share *Share) GetValidatorPubKey() ValidatorPK {
-	return share.PubKey
-}
-
-func (share *Share) GetQBFTCommittee() []*Operator {
-	return share.Committee
-}
-
-func (share *Share) GetQuorumCount() uint64 {
-	return share.Quorum
-}
-
-=======
->>>>>>> 193a336e
 // HasQuorum returns true if at least 2f+1 items are present (cnt is the number of items). It assumes nothing about those items, not their type or structure
 // https://github.com/ConsenSys/qbft-formal-spec-and-verification/blob/main/dafny/spec/L1/node_auxiliary_functions.dfy#L259
 func (share *Share) HasQuorum(cnt int) bool {
