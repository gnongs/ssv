package types

import (
	"encoding/binary"
	"encoding/hex"
	"github.com/bloxapp/ssv/beacon"
)

type MessageID []byte

func MessageIDForValidatorPKAndRole(pk []byte, role beacon.RoleType) MessageID {
	roleByts := make([]byte, 4)
	binary.LittleEndian.PutUint32(roleByts, uint32(role))
	return append(pk, roleByts...)
}

func (msgID MessageID) String() string {
	return hex.EncodeToString(msgID)
}

type Type uint64

const (
	// Consensus are all QBFT consensus related messages
	Consensus Type = iota
	// Sync are all QBFT sync messages
	Sync
	// PostConsensusSignature are all partial signatures sent after consensus
	PostConsensusSignature
)

type MessageEncoder interface {
	// Encode returns a msg encoded bytes or error
	Encode() ([]byte, error)
	// Decode returns error if decoding failed
	Decode(data []byte) error
}

<<<<<<< HEAD
type MessageDigest interface {
=======
type MessageRoot interface {
>>>>>>> 03de6024
	// GetRoot returns the root used for signing and verification
	GetRoot() []byte
}

type MessageSignature interface {
	MessageDigest
	GetSignature() []byte
	GetSigners() []NodeID
	// IsValidSignature returns true if signature is valid (against message and signers)
	IsValidSignature(nodes []Node) bool
	// MatchedSigners returns true if the provided signer ids are equal to GetSignerIds() without order significance
	MatchedSigners(ids []NodeID) bool
	// Aggregate will aggregate the signed message if possible (unique signers, same digest, valid)
	Aggregate(signedMsg MessageSignature) error
}

// SSVMessage is the main message passed within the SSV network, it can contain different types of messages (QBTF, Sync, etc.)
type SSVMessage interface {
	MessageEncoder

	GetType() Type
	// GetID returns a unique msg ID that is used to identify to which validator should the message be sent for processing
	GetID() MessageID
	// GetData returns message data as byte slice
	GetData() []byte
}<|MERGE_RESOLUTION|>--- conflicted
+++ resolved
@@ -36,11 +36,7 @@
 	Decode(data []byte) error
 }
 
-<<<<<<< HEAD
-type MessageDigest interface {
-=======
 type MessageRoot interface {
->>>>>>> 03de6024
 	// GetRoot returns the root used for signing and verification
 	GetRoot() []byte
 }
