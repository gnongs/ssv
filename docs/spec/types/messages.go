--- conflicted
+++ resolved
@@ -12,7 +12,12 @@
 // ValidatorPK is an eth2 validator public key
 type ValidatorPK []byte
 
-<<<<<<< HEAD
+type Validate interface {
+	// Validate returns error if msg validation doesn't pass.
+	// Msg validation checks the msg, it's variables for validity.
+	Validate() error
+}
+
 // MessageIDBelongs returns true if message ID belongs to validator
 func (vid ValidatorPK) MessageIDBelongs(msgID MessageID) bool {
 	toMatch := msgID[:len(vid)]
@@ -48,14 +53,6 @@
 	SSVPostConsensusMsgType
 )
 
-=======
-type Validate interface {
-	// Validate returns error if msg validation doesn't pass.
-	// Msg validation checks the msg, it's variables for validity.
-	Validate() error
-}
-
->>>>>>> 103377bc
 type Root interface {
 	// GetRoot returns the root used for signing and verification
 	GetRoot() ([]byte, error)
