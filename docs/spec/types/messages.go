package types

import (
	"bytes"
	"encoding/binary"
	"encoding/hex"
<<<<<<< HEAD
	"encoding/json"
=======
	"github.com/bloxapp/ssv/beacon"
>>>>>>> 480babc6
)

// ValidatorPK is an eth2 validator public key
type ValidatorPK []byte

const (
	pubKeySize       = 48
	pubKeyStartPos   = 0
	roleTypeSize     = 4
	roleTypeStartPos = pubKeyStartPos + pubKeySize
)

type Validate interface {
	// Validate returns error if msg validation doesn't pass.
	// Msg validation checks the msg, it's variables for validity.
	Validate() error
}

// MessageIDBelongs returns true if message ID belongs to validator
func (vid ValidatorPK) MessageIDBelongs(msgID MessageID) bool {
	toMatch := msgID.GetPubKey()
	return bytes.Equal(vid, toMatch)
}

// MessageID is used to identify and route messages to the right validator and Runner
type MessageID []byte

func (msg MessageID) GetPubKey() []byte {
	return msg[pubKeyStartPos : pubKeyStartPos+pubKeySize]
}

<<<<<<< HEAD
func (msg MessageID) GetRoleType() BeaconRole {
	roleByts := msg[roleTypeStartPos : roleTypeStartPos+roleTypeSize]
	return BeaconRole(binary.LittleEndian.Uint32(roleByts))
}

func NewMsgID(pk []byte, role BeaconRole) MessageID {
=======
func (msg MessageID) GetRoleType() beacon.RoleType {
	roleByts := msg[roleTypeStartPos : roleTypeStartPos+roleTypeSize]
	return beacon.RoleType(binary.LittleEndian.Uint32(roleByts))
}

func NewMsgID(pk []byte, role beacon.RoleType) MessageID {
>>>>>>> 480babc6
	roleByts := make([]byte, 4)
	binary.LittleEndian.PutUint32(roleByts, uint32(role))
	return append(pk, roleByts...)
}

func (msgID MessageID) String() string {
	return hex.EncodeToString(msgID)
}

type MsgType uint64

const (
	// SSVConsensusMsgType are all QBFT consensus related messages
	SSVConsensusMsgType MsgType = iota
	// SSVDecidedMsgType are all QBFT decided messages
	SSVDecidedMsgType
<<<<<<< HEAD
=======
	// SSVSyncMsgType are all QBFT sync messages
	SSVSyncMsgType
>>>>>>> 480babc6
	// SSVPartialSignatureMsgType are all partial signatures msgs over beacon chain specific signatures
	SSVPartialSignatureMsgType
)

type Root interface {
	// GetRoot returns the root used for signing and verification
	GetRoot() ([]byte, error)
}

// MessageSignature includes all functions relevant for a signed message (QBFT message, post consensus msg, etc)
type MessageSignature interface {
	Root
	GetSignature() Signature
	GetSigners() []OperatorID
	// MatchedSigners returns true if the provided signer ids are equal to GetSignerIds() without order significance
	MatchedSigners(ids []OperatorID) bool
	// Aggregate will aggregate the signed message if possible (unique signers, same digest, valid)
	Aggregate(signedMsg MessageSignature) error
}

// SSVMessage is the main message passed within the SSV network, it can contain different types of messages (QBTF, Sync, etc.)
type SSVMessage struct {
	MsgType MsgType
	MsgID   MessageID
	Data    []byte
}

func (msg *SSVMessage) GetType() MsgType {
	return msg.MsgType
}

// GetID returns a unique msg ID that is used to identify to which validator should the message be sent for processing
func (msg *SSVMessage) GetID() MessageID {
	return msg.MsgID
}

// GetData returns message Data as byte slice
func (msg *SSVMessage) GetData() []byte {
	return msg.Data
}

// Encode returns a msg encoded bytes or error
func (msg *SSVMessage) Encode() ([]byte, error) {
	return json.Marshal(msg)
}

// Decode returns error if decoding failed
func (msg *SSVMessage) Decode(data []byte) error {
	return json.Unmarshal(data, &msg)
}<|MERGE_RESOLUTION|>--- conflicted
+++ resolved
@@ -4,11 +4,8 @@
 	"bytes"
 	"encoding/binary"
 	"encoding/hex"
-<<<<<<< HEAD
+	"github.com/bloxapp/ssv/beacon"
 	"encoding/json"
-=======
-	"github.com/bloxapp/ssv/beacon"
->>>>>>> 480babc6
 )
 
 // ValidatorPK is an eth2 validator public key
@@ -40,21 +37,12 @@
 	return msg[pubKeyStartPos : pubKeyStartPos+pubKeySize]
 }
 
-<<<<<<< HEAD
 func (msg MessageID) GetRoleType() BeaconRole {
 	roleByts := msg[roleTypeStartPos : roleTypeStartPos+roleTypeSize]
 	return BeaconRole(binary.LittleEndian.Uint32(roleByts))
 }
 
 func NewMsgID(pk []byte, role BeaconRole) MessageID {
-=======
-func (msg MessageID) GetRoleType() beacon.RoleType {
-	roleByts := msg[roleTypeStartPos : roleTypeStartPos+roleTypeSize]
-	return beacon.RoleType(binary.LittleEndian.Uint32(roleByts))
-}
-
-func NewMsgID(pk []byte, role beacon.RoleType) MessageID {
->>>>>>> 480babc6
 	roleByts := make([]byte, 4)
 	binary.LittleEndian.PutUint32(roleByts, uint32(role))
 	return append(pk, roleByts...)
@@ -71,11 +59,6 @@
 	SSVConsensusMsgType MsgType = iota
 	// SSVDecidedMsgType are all QBFT decided messages
 	SSVDecidedMsgType
-<<<<<<< HEAD
-=======
-	// SSVSyncMsgType are all QBFT sync messages
-	SSVSyncMsgType
->>>>>>> 480babc6
 	// SSVPartialSignatureMsgType are all partial signatures msgs over beacon chain specific signatures
 	SSVPartialSignatureMsgType
 )
