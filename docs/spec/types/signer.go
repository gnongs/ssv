--- conflicted
+++ resolved
@@ -19,11 +19,7 @@
 type SignatureType []byte
 
 var (
-<<<<<<< HEAD
-	QBFTSigType          = []byte{1, 0, 0, 0}
-=======
 	QBFTSignatureType    = []byte{1, 0, 0, 0}
->>>>>>> a6698abb
 	PartialSignatureType = []byte{2, 0, 0, 0}
 )
 
