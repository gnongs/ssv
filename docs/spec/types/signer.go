--- conflicted
+++ resolved
@@ -60,15 +60,7 @@
 	panic("implement from beacon ")
 }
 
-<<<<<<< HEAD
-func (s *SSVKeyManager) IsAttestationSlashable(data *spec.AttestationData) error {
-	panic("implement")
-}
-
-func (s *SSVKeyManager) SignRoot(root []byte, sigType SignatureType, pk []byte) (Signature, error) {
-=======
 func (s *SSVKeyManager) SignRoot(data MessageRoot, sigType SignatureType, pk []byte) (Signature, error) {
->>>>>>> 8d698bfb
 	if k, found := s.keys[hex.EncodeToString(pk)]; found {
 		computedRoot := ComputeSigningRoot(data, ComputeSignatureDomain(s.domain, sigType))
 		return k.SignByte(computedRoot).Serialize(), nil
