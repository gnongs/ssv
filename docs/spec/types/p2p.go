package types

// QBFTNetwork is a collection of funcs for the QBFT network
type QBFTNetwork interface {
<<<<<<< HEAD
	BroadcastSignedMessage(msg qbft.SignedMessage) error
}

// SSVNetwork holds all SSV relevant networking functions
type SSVNetwork interface {
=======
	BroadcastSignedMessage(msg MessageEncoder) error
>>>>>>> 9f25af6d
}<|MERGE_RESOLUTION|>--- conflicted
+++ resolved
@@ -2,13 +2,9 @@
 
 // QBFTNetwork is a collection of funcs for the QBFT network
 type QBFTNetwork interface {
-<<<<<<< HEAD
-	BroadcastSignedMessage(msg qbft.SignedMessage) error
+	BroadcastSignedMessage(msg MessageEncoder) error
 }
 
 // SSVNetwork holds all SSV relevant networking functions
 type SSVNetwork interface {
-=======
-	BroadcastSignedMessage(msg MessageEncoder) error
->>>>>>> 9f25af6d
 }