package qbft

import (
	"github.com/bloxapp/ssv/docs/spec/types"
	"github.com/bloxapp/ssv/docs/spec/utils"
	"github.com/bloxapp/ssv/utils/threadsafe"
	"github.com/pkg/errors"
	"sync"
)

type proposedValueCheck func(data []byte) error

type IInstance interface {
	// Start will start the new instance with a specific value and height
	Start(value []byte, height uint64)
	// ProcessMsg will process a signed msg
	ProcessMsg(msg *SignedMessage) (decided bool, decidedValue []byte, err error)
	// IsDecided will return true and a non-empty byte slice if instance decided.
	IsDecided() (bool, []byte)
	// GetHeight returns the instance's height
	GetHeight() uint64
}

// Instance is a single QBFT instance that starts with a Start call (including a value).
// Every new msg the ProcessMsg function needs to be called
type Instance struct {
	state      State
	p2pNetwork types.QBFTNetwork
<<<<<<< HEAD
	valueCheck types.BeaconDataCheck
=======
	valueCheck proposedValueCheck
>>>>>>> cbebc411

	proposeContainer     MsgContainer
	prepareContainer     MsgContainer
	commitContainer      MsgContainer
	roundChangeContainer MsgContainer

	decided      *threadsafe.SafeBool
	decidedValue *threadsafe.SafeBytes
	processMsgF  *utils.ThreadSafeF
	startOnce    sync.Once
	startValue   []byte
}

// Start is an interface implementation
func (i *Instance) Start(value []byte, height uint64) {
	i.startOnce.Do(func() {
		i.startValue = value
		i.state.SetRound(FirstRound)
		i.state.SetHeight(height)

		// propose if this node is the proposer
		if proposer(i.state, FirstRound) == i.state.GetConfig().GetID() {
			proposal, err := createProposal(i.state, i.startValue, nil, nil)
			if err != nil {
				// TODO log
			}
			if err := i.state.GetConfig().GetP2PNetwork().BroadcastSignedMessage(proposal); err != nil {
				// TODO - log
			}
		}
	})
}

// ProcessMsg processes a new QBFT msg, returns non nil error on msg processing error
func (i *Instance) ProcessMsg(msg *SignedMessage) (decided bool, decidedValue []byte, err error) {
	res := i.processMsgF.Run(func() interface{} {
		switch msg.Message.MsgType {
		case ProposalType:
			return uponProposal(i.state, msg, i.proposeContainer)
		case PrepareType:
			return uponPrepare(i.state, msg, i.prepareContainer, i.commitContainer)
		case CommitType:
			decided, decidedValue, err = uponCommit(i.state, msg, i.commitContainer)
			i.decided.Set(decided)
			if decided {
				i.decidedValue.Set(decidedValue)
			}

			// TODO - Roberto comment: we should send a decided msg here
			return err
		case RoundChangeType:
			return uponRoundChange(i.state, msg, i.roundChangeContainer, i.valueCheck)
		default:
			return errors.New("signed message type not supported")
		}
	})
	if res != nil {
		return false, nil, res.(error)
	}
	return i.decided.Get(), i.decidedValue.Get(), nil
}

// IsDecided interface implementation
func (i *Instance) IsDecided() (bool, []byte) {
	return i.decided.Get(), i.decidedValue.Get()
}

// GetHeight interface implementation
func (i *Instance) GetHeight() uint64 {
	return i.state.GetHeight()
}<|MERGE_RESOLUTION|>--- conflicted
+++ resolved
@@ -26,11 +26,7 @@
 type Instance struct {
 	state      State
 	p2pNetwork types.QBFTNetwork
-<<<<<<< HEAD
-	valueCheck types.BeaconDataCheck
-=======
 	valueCheck proposedValueCheck
->>>>>>> cbebc411
 
 	proposeContainer     MsgContainer
 	prepareContainer     MsgContainer
