package qbft

import "github.com/bloxapp/ssv/docs/spec/types"

type signing interface {
	// GetSigner returns a signer instance
	GetSigner() types.SSVSigner
	// GetSigningPubKey returns the public key used to sign all QBFT messages
	GetSigningPubKey() []byte
	// GetSignatureDomainType returns the domain type used for signatures
	GetSignatureDomainType() types.DomainType
}

type quorum interface {
	// HasQuorum returns true if at least 2f+1 signatures present
	// https://github.com/ConsenSys/qbft-formal-spec-and-verification/blob/main/dafny/spec/L1/node_auxiliary_functions.dfy#L259
	HasQuorum([]*SignedMessage) bool
	// HasPartialQuorum returns true if at least f+1 signatures present
	// https://github.com/ConsenSys/qbft-formal-spec-and-verification/blob/main/dafny/spec/L1/node_auxiliary_functions.dfy#L244
	HasPartialQuorum([]*SignedMessage) bool
}

type Config interface {
	signing
	quorum
	// GetNodes returns instance nodes
	GetNodes() []*types.Node
	// GetID returns the specific node's ID
	GetID() types.NodeID
	// GetValueCheck returns value check instance
<<<<<<< HEAD
	GetValueCheck() types.BeaconDataCheck
=======
	GetValueCheck() proposedValueCheck
>>>>>>> cbebc411
	// GetP2PNetwork returns a p2p Network instance
	GetP2PNetwork() types.QBFTNetwork
	// GetTimer returns round timer
	GetTimer() Timer
}

type State interface {
	// GetInstanceIdentifier returns the instance identifier this msg belongs to
	GetInstanceIdentifier() []byte
	// GetRound returns the round for which the msg was sent
	GetRound() Round
	// SetRound will set round
	SetRound(newRound Round)
	// GetHeight returns the current height
	GetHeight() uint64
	// SetHeight sets the current height
	SetHeight(height uint64) uint64
	// GetConfig returns instance config
	GetConfig() Config
	// GetLastPreparedRound returns the latest prepared round, NoRound if not prepared
	GetLastPreparedRound() Round
	// SetLastPreparedRound sets the latest prepared round
	SetLastPreparedRound(round Round)
	// GetLastPreparedValue returns the latest prepared value, nil if not prepared
	GetLastPreparedValue() []byte
	// SetLastPreparedValue sets the latest prepared value
	SetLastPreparedValue(value []byte)

	// GetProposalAcceptedForCurrentRound returns the set proposal for current round, nil if not set
	GetProposalAcceptedForCurrentRound() *SignedMessage
	// SetProposalAcceptedForCurrentRound sets the variable
	SetProposalAcceptedForCurrentRound(msg *SignedMessage)
}<|MERGE_RESOLUTION|>--- conflicted
+++ resolved
@@ -28,11 +28,7 @@
 	// GetID returns the specific node's ID
 	GetID() types.NodeID
 	// GetValueCheck returns value check instance
-<<<<<<< HEAD
-	GetValueCheck() types.BeaconDataCheck
-=======
 	GetValueCheck() proposedValueCheck
->>>>>>> cbebc411
 	// GetP2PNetwork returns a p2p Network instance
 	GetP2PNetwork() types.QBFTNetwork
 	// GetTimer returns round timer
