package qbft

import (
	"bytes"
	"fmt"
<<<<<<< HEAD
	"github.com/bloxapp/ssv/docs/spec/types"
=======
	"github.com/bloxapp/ssv/utils/threadsafe"
>>>>>>> 60a53679
	"github.com/pkg/errors"
)

type instances [HistoricalInstanceSize]*Instance

func (i instances) FindInstance(height uint64) *Instance {
	for _, inst := range i {
		if inst != nil {
			if inst.state.GetHeight() == height {
				return inst
			}
		}
	}
	return nil
}

// HistoricalInstanceSize represents the upper bound of instances a controller can process messages for as messages are not
// guaranteed to arrive in a timely fashion, we physically limit how far back the controller will process messages for
const HistoricalInstanceSize int = 5

// Controller is a QBFT coordinator responsible for starting and following the entire life cycle of multiple QBFT instances
type Controller struct {
	identifier []byte
<<<<<<< HEAD
	// storedInstances stores the last HistoricalInstanceSize in an array for message processing purposes.
=======
	height     *threadsafe.SafeUint64 // incremental height for instances
	// storedInstances stores the last HistoricalInstanceCapacity in an array for message processing purposes.
>>>>>>> 60a53679
	storedInstances instances
	valCheck        types.ValueCheck
}

// StartNewInstance will start a new QBFT instance, if can't will return error
func (c *Controller) StartNewInstance(value []byte) error {
	if err := c.canStartInstance(value); err != nil {
		return errors.Wrap(err, "can't start new QBFT instance")
	}

	c.bumpHeight()
	newInstance := c.addAndStoreNewInstance()
	newInstance.Start(value, c.Height())

	return nil
}

// ProcessMsg processes a new msg, returns true if decided, non nil byte slice if decided (decided value) and error
// decided returns just once per instance as true, following messages (for example additional commit msgs) will not return decided true
func (c *Controller) ProcessMsg(msg SignedMessage) (bool, []byte, error) {
	if !bytes.Equal(c.GetIdentifier(), msg.GetMessage().GetInstanceIdentifier()) {
		return false, nil, errors.New(fmt.Sprintf("message doesn't belong to identifier %x", c.GetIdentifier()))
	}

	inst := c.InstanceForHeight(msg.GetMessage().GetHeight())
	if inst == nil {
		return false, nil, errors.New(fmt.Sprintf("instance for height %d,  identifier %x not found", msg.GetMessage().GetHeight(), c.GetIdentifier()))
	}

	prevDecided, _ := inst.IsDecided()
	if prevDecided {
		if _, _, err := inst.ProcessMsg(msg); err != nil {
			return false, nil, err
		}
	}

	return inst.ProcessMsg(msg)
}

func (c *Controller) InstanceForHeight(height uint64) *Instance {
	return c.storedInstances.FindInstance(height)
}

// Height returns the current running instance height or, if not started, the last decided height
func (c *Controller) Height() uint64 {
	return c.height.Get()
}

func (c *Controller) bumpHeight() {
	c.height.Set(c.height.Get() + 1)
}

// GetIdentifier returns QBFT identifier, used to identify messages
func (c *Controller) GetIdentifier() []byte {
	return c.identifier
}

// addAndStoreNewInstance returns creates a new QBFT instance, stores it in an array and returns it
func (c *Controller) addAndStoreNewInstance() Instance {
	panic("implement")
}

func (c *Controller) canStartInstance(value []byte) error {
	// check prev instance
	inst := c.storedInstances.FindInstance(c.Height())
	if inst == nil {
		return errors.New("could not find previous instance")
	}
	if decided, _ := inst.IsDecided(); !decided {
		return errors.New("previous instance hasn't decided")
	}

	// check value
	if err := c.valCheck.Check(value); err != nil {
		return errors.Wrap(err, "value invalid")
	}
	panic("implement")
}<|MERGE_RESOLUTION|>--- conflicted
+++ resolved
@@ -3,11 +3,8 @@
 import (
 	"bytes"
 	"fmt"
-<<<<<<< HEAD
 	"github.com/bloxapp/ssv/docs/spec/types"
-=======
 	"github.com/bloxapp/ssv/utils/threadsafe"
->>>>>>> 60a53679
 	"github.com/pkg/errors"
 )
 
@@ -31,12 +28,8 @@
 // Controller is a QBFT coordinator responsible for starting and following the entire life cycle of multiple QBFT instances
 type Controller struct {
 	identifier []byte
-<<<<<<< HEAD
-	// storedInstances stores the last HistoricalInstanceSize in an array for message processing purposes.
-=======
 	height     *threadsafe.SafeUint64 // incremental height for instances
 	// storedInstances stores the last HistoricalInstanceCapacity in an array for message processing purposes.
->>>>>>> 60a53679
 	storedInstances instances
 	valCheck        types.ValueCheck
 }
