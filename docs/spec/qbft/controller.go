--- conflicted
+++ resolved
@@ -143,11 +143,7 @@
 }
 
 func (c *Controller) canStartInstance(value []byte) error {
-<<<<<<< HEAD
-	if c.Height != FirstHeight {
-=======
 	if c.Height > FirstHeight {
->>>>>>> 4f3f5b41
 		// check prev instance if prev instance is not the first instance
 		inst := c.StoredInstances.FindInstance(c.Height)
 		if inst == nil {
