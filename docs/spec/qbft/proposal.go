--- conflicted
+++ resolved
@@ -31,11 +31,7 @@
 	return nil
 }
 
-<<<<<<< HEAD
-func isValidProposal(state State, signedProposal *SignedMessage, valCheck types.BeaconDataCheck) error {
-=======
 func isValidProposal(state State, signedProposal *SignedMessage, valCheck proposedValueCheck) error {
->>>>>>> cbebc411
 	if signedProposal.Message.MsgType != ProposalType {
 		return errors.New("msg type is not proposal")
 	}
@@ -74,11 +70,7 @@
 	height uint64,
 	round Round,
 	value []byte,
-<<<<<<< HEAD
-	valCheck types.BeaconDataCheck,
-=======
 	valCheck proposedValueCheck,
->>>>>>> cbebc411
 	roundLeader types.NodeID,
 ) error {
 	if err := valCheck(value); err != nil {
