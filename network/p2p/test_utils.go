package p2p

import (
	"github.com/bloxapp/ssv/fixtures"
	"github.com/bloxapp/ssv/ibft/proto"
	"github.com/bloxapp/ssv/storage/collections"
	"github.com/herumi/bls-eth-go-binary/bls"
)

var (
	refPk = fixtures.RefPk
)

<<<<<<< HEAD
func validators() []*collections.Validator {
	pk := &bls.PublicKey{}
	err := pk.Deserialize(refPk)
	if err != nil {
		return nil
	}
	return []*collections.Validator{
=======
func validators() []*collections.ValidatorShare {
	//pk := &bls.PublicKey{}
	//pk.Deserialize(refPk)
	return []*collections.ValidatorShare{
>>>>>>> 0a968b3d
		{
			NodeID:      1,
			ValidatorPK: nil,
			ShareKey:    nil,
			Committee:   nil,
		},
	}
}

<<<<<<< HEAD
// TestValidatorStorage struct
type TestValidatorStorage struct {
}

// LoadFromConfig function
func (v *TestValidatorStorage) LoadFromConfig(nodeID uint64, pubKey *bls.PublicKey, shareKey *bls.SecretKey, ibftCommittee map[uint64]*proto.Node) error {
	return nil
}

// SaveValidatorShare function
func (v *TestValidatorStorage) SaveValidatorShare(validator *collections.Validator) error {
	return nil
}

// GetAllValidatorShares function
func (v *TestValidatorStorage) GetAllValidatorShares() ([]*collections.Validator, error) {
=======
// TestValidatorStorage implementation
type TestValidatorStorage struct {
}

// LoadFromConfig implementation
func (v *TestValidatorStorage) LoadFromConfig(nodeID uint64, pubKey *bls.PublicKey, shareKey *bls.SecretKey, ibftCommittee map[uint64]*proto.Node) error {
	return nil
}
// SaveValidatorShare implementation
func (v *TestValidatorStorage) SaveValidatorShare(validator *collections.ValidatorShare) error {
	return nil
}
// GetAllValidatorsShare implementation
func (v *TestValidatorStorage) GetAllValidatorsShare() ([]*collections.ValidatorShare, error) {
>>>>>>> 0a968b3d
	return validators(), nil
}<|MERGE_RESOLUTION|>--- conflicted
+++ resolved
@@ -11,20 +11,10 @@
 	refPk = fixtures.RefPk
 )
 
-<<<<<<< HEAD
-func validators() []*collections.Validator {
-	pk := &bls.PublicKey{}
-	err := pk.Deserialize(refPk)
-	if err != nil {
-		return nil
-	}
-	return []*collections.Validator{
-=======
 func validators() []*collections.ValidatorShare {
 	//pk := &bls.PublicKey{}
 	//pk.Deserialize(refPk)
 	return []*collections.ValidatorShare{
->>>>>>> 0a968b3d
 		{
 			NodeID:      1,
 			ValidatorPK: nil,
@@ -34,24 +24,6 @@
 	}
 }
 
-<<<<<<< HEAD
-// TestValidatorStorage struct
-type TestValidatorStorage struct {
-}
-
-// LoadFromConfig function
-func (v *TestValidatorStorage) LoadFromConfig(nodeID uint64, pubKey *bls.PublicKey, shareKey *bls.SecretKey, ibftCommittee map[uint64]*proto.Node) error {
-	return nil
-}
-
-// SaveValidatorShare function
-func (v *TestValidatorStorage) SaveValidatorShare(validator *collections.Validator) error {
-	return nil
-}
-
-// GetAllValidatorShares function
-func (v *TestValidatorStorage) GetAllValidatorShares() ([]*collections.Validator, error) {
-=======
 // TestValidatorStorage implementation
 type TestValidatorStorage struct {
 }
@@ -66,6 +38,5 @@
 }
 // GetAllValidatorsShare implementation
 func (v *TestValidatorStorage) GetAllValidatorsShare() ([]*collections.ValidatorShare, error) {
->>>>>>> 0a968b3d
 	return validators(), nil
 }