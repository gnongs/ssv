package topics

import (
	"context"
	"github.com/bloxapp/ssv/network/forks"
	"github.com/bloxapp/ssv/network/p2p_v1/peers"
	"github.com/libp2p/go-libp2p-core/host"
	"github.com/libp2p/go-libp2p-core/peer"
	pubsub "github.com/libp2p/go-libp2p-pubsub"
	"github.com/pkg/errors"
	"go.uber.org/zap"
	"net"
	"time"
)

const (
	// subscriptionRequestLimit sets an upper bound for the number of topic we are allowed to subscribe to
	subscriptionRequestLimit = 2128
)

// the following are kept in vars to allow flexibility (e.g. in tests)
var (
	// validationQueueSize is the size that we assign to the validation queue
	validationQueueSize = 512
	// outboundQueueSize is the size that we assign to the outbound message queue
	outboundQueueSize = 256
	// scoreInspectInterval is the interval for performing score inspect, which goes over all peers scores
	scoreInspectInterval = time.Minute
)

// PububConfig is the needed config to instantiate pubsub
type PububConfig struct {
	Logger      *zap.Logger
	Host        host.Host
	TraceLog    bool
	StaticPeers []peer.AddrInfo
	MsgHandler  PubsubMessageHandler
	// MsgValidatorFactory accepts the topic name and returns the corresponding msg validator
	// in case we need different validators for specific topics,
	// this should be the place to map a validator to topic
	MsgValidatorFactory func(string) MsgValidatorFunc
	ScoreIndex          peers.ScoreIndex
	Scoring             *ScoringConfig
<<<<<<< HEAD
	Fork                forks.Fork
=======
	MsgIDHandler        MsgIDHandler
>>>>>>> ba246658
}

// ScoringConfig is the configuration for peer scoring
type ScoringConfig struct {
	IPWhilelist        []*net.IPNet
	IPColocationWeight float64
	AppSpecificWeight  float64
	OneEpochDuration   time.Duration
}

// PubsubBundle includes the pubsub router, plus involved components
type PubsubBundle struct {
	PS         *pubsub.PubSub
	TopicsCtrl Controller
	Resolver   MsgPeersResolver
}

func (cfg *PububConfig) validate() error {
	if cfg.Host == nil {
		return errors.New("bad args: missing host")
	}
	if cfg.Logger == nil {
		return errors.New("bad args: missing logger")
	}
	return nil
}

// initScoring initializes scoring config
func (cfg *PububConfig) initScoring() {
	if cfg.Scoring == nil {
		cfg.Scoring = &ScoringConfig{
			IPColocationWeight: defaultIPColocationWeight,
			AppSpecificWeight:  defaultAppSpecificWeight,
			OneEpochDuration:   defaultOneEpochDuration,
		}
	}
}

// NewPubsub creates a new pubsub router and the necessary components
func NewPubsub(ctx context.Context, cfg *PububConfig) (*pubsub.PubSub, Controller, error) {
	if err := cfg.validate(); err != nil {
		return nil, nil, err
	}

	sf := newSubFilter(subscriptionRequestLimit)
	psOpts := []pubsub.Option{
		pubsub.WithSubscriptionFilter(sf),
		pubsub.WithPeerOutboundQueueSize(outboundQueueSize),
		pubsub.WithValidateQueueSize(validationQueueSize),
		pubsub.WithFloodPublish(true),
		pubsub.WithGossipSubParams(gossipSubParam()),
		// TODO: check
		//pubsub.WithPeerGater(),
		//pubsub.WithPeerFilter(),
	}

	if cfg.ScoreIndex != nil {
		cfg.initScoring()
		inspector := scoreInspector(cfg.Logger.With(zap.String("who", "scoreInspector")), cfg.ScoreIndex)
		psOpts = append(psOpts, pubsub.WithPeerScore(peerScoreParams(cfg), peerScoreThresholds()),
			pubsub.WithPeerScoreInspect(inspector, scoreInspectInterval))
	}

<<<<<<< HEAD
	var midHandler MsgIDHandler
	if cfg.UseMsgID {
		midHandler = newMsgIDHandler(cfg.Logger, time.Minute*2, cfg.Fork)
		async.RunEvery(ctx, time.Minute*3, midHandler.GC)
		psOpts = append(psOpts, pubsub.WithMessageIdFn(midHandler.MsgID()))
=======
	if cfg.MsgIDHandler != nil {
		psOpts = append(psOpts, pubsub.WithMessageIdFn(cfg.MsgIDHandler.MsgID()))
>>>>>>> ba246658
	}

	setGlobalPubSubParams()

	if len(cfg.StaticPeers) > 0 {
		psOpts = append(psOpts, pubsub.WithDirectPeers(cfg.StaticPeers))
	}

	psOpts = append(psOpts, pubsub.WithEventTracer(newTracer(cfg.Logger, cfg.TraceLog)))

	ps, err := pubsub.NewGossipSub(ctx, cfg.Host, psOpts...)
	if err != nil {
		return nil, nil, err
	}

	ctrl := NewTopicsController(ctx, cfg.Logger, cfg.MsgHandler, cfg.MsgValidatorFactory, sf, ps, nil)

	return ps, ctrl, nil
}<|MERGE_RESOLUTION|>--- conflicted
+++ resolved
@@ -2,7 +2,6 @@
 
 import (
 	"context"
-	"github.com/bloxapp/ssv/network/forks"
 	"github.com/bloxapp/ssv/network/p2p_v1/peers"
 	"github.com/libp2p/go-libp2p-core/host"
 	"github.com/libp2p/go-libp2p-core/peer"
@@ -41,11 +40,7 @@
 	MsgValidatorFactory func(string) MsgValidatorFunc
 	ScoreIndex          peers.ScoreIndex
 	Scoring             *ScoringConfig
-<<<<<<< HEAD
-	Fork                forks.Fork
-=======
 	MsgIDHandler        MsgIDHandler
->>>>>>> ba246658
 }
 
 // ScoringConfig is the configuration for peer scoring
@@ -109,16 +104,8 @@
 			pubsub.WithPeerScoreInspect(inspector, scoreInspectInterval))
 	}
 
-<<<<<<< HEAD
-	var midHandler MsgIDHandler
-	if cfg.UseMsgID {
-		midHandler = newMsgIDHandler(cfg.Logger, time.Minute*2, cfg.Fork)
-		async.RunEvery(ctx, time.Minute*3, midHandler.GC)
-		psOpts = append(psOpts, pubsub.WithMessageIdFn(midHandler.MsgID()))
-=======
 	if cfg.MsgIDHandler != nil {
 		psOpts = append(psOpts, pubsub.WithMessageIdFn(cfg.MsgIDHandler.MsgID()))
->>>>>>> ba246658
 	}
 
 	setGlobalPubSubParams()
