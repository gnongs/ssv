package topics

import (
	"bytes"
	"github.com/bloxapp/ssv/network/forks"
<<<<<<< HEAD
	"github.com/bloxapp/ssv/protocol"
=======
	forksv1 "github.com/bloxapp/ssv/network/forks/v1"
>>>>>>> ba246658
	scrypto "github.com/bloxapp/ssv/utils/crypto"
	"github.com/libp2p/go-libp2p-core/peer"
	ps_pb "github.com/libp2p/go-libp2p-pubsub/pb"
	"go.uber.org/zap"
	"sync"
	"time"
)

const (
	// MsgIDEmptyMessage is the msg_id for empty messages
	MsgIDEmptyMessage = "invalid:empty"
	// MsgIDBadEncodedMessage is the msg_id for messages with invalid encoding
	MsgIDBadEncodedMessage = "invalid:encoding"
	// MsgIDError is the msg_id for messages that we can't create their msg_id
	MsgIDError = "invalid:msg_id_error"
	// MsgIDBadPeerID is the msg_id for messages w/o a valid sender
	MsgIDBadPeerID = "invalid:peer_id_error"
)

// SSVMsgID returns msg_id for the given message
func SSVMsgID(msg []byte) string {
	if len(msg) == 0 {
		return ""
	}
	// TODO: check performance
	h := scrypto.Sha256Hash(msg)
	return string(h[20:])
}

// MsgPeersResolver will resolve the sending peers of the given message
type MsgPeersResolver interface {
	GetPeers(msg []byte) []peer.ID
}

// MsgIDHandler stores msgIDs and the corresponding sender peer.ID
// it works in memory as this store is expected to be invoked a lot, adding msgID and peerID pairs for every message
// this uses to identify msg senders after validation
type MsgIDHandler interface {
	MsgPeersResolver

	MsgID() func(pmsg *ps_pb.Message) string
	GC()
}

// msgIDEntry is a wrapper object that includes the sending peers and timing for expiration
type msgIDEntry struct {
	peers []peer.ID
	t     time.Time
}

// msgIDHandler implements MsgIDHandler
type msgIDHandler struct {
	logger *zap.Logger
	fork   forks.Fork
	ids    map[string]*msgIDEntry
	locker sync.Locker
	ttl    time.Duration
	fork   forks.Fork
}

<<<<<<< HEAD
func newMsgIDHandler(logger *zap.Logger, ttl time.Duration, fork forks.Fork) MsgIDHandler {
=======
// NewMsgIDHandler creates a new MsgIDHandler
func NewMsgIDHandler(logger *zap.Logger, fork forks.Fork, ttl time.Duration) MsgIDHandler {
>>>>>>> ba246658
	return &msgIDHandler{
		logger: logger,
		fork:   fork,
		ids:    make(map[string]*msgIDEntry),
		locker: &sync.Mutex{},
		ttl:    ttl,
		fork:   fork,
	}
}

// MsgID returns the msg_id function that calculates msg_id based on it's content
func (store *msgIDHandler) MsgID() func(pmsg *ps_pb.Message) string {
	return func(pmsg *ps_pb.Message) string {
		if pmsg == nil {
			return MsgIDEmptyMessage
		}
		logger := store.logger.With(zap.ByteString("seq_no", pmsg.GetSeqno()))
		if len(pmsg.GetData()) == 0 {
			logger.Warn("empty message", zap.ByteString("pmsg.From", pmsg.GetFrom()))
			//return fmt.Sprintf("%s/%s", MsgIDEmptyMessage, pubsub.DefaultMsgIdFn(pmsg))
			return MsgIDEmptyMessage
		}
		pid, err := peer.IDFromBytes(pmsg.GetFrom())
		if err != nil {
			logger.Warn("could not convert sender to peer id",
				zap.ByteString("pmsg.From", pmsg.GetFrom()), zap.Error(err))
			return MsgIDBadPeerID
		}
		logger = logger.With(zap.String("from", pid.String()))
<<<<<<< HEAD
		ssvMsg := protocol.SSVMessage{}

		err = ssvMsg.Decode(pmsg.GetData())
=======
		ssvMsg, err := store.fork.(*forksv1.ForkV1).DecodeNetworkMsgV1(pmsg.GetData())
>>>>>>> ba246658
		if err != nil {
			logger.Warn("invalid encoding", zap.Error(err))
			return MsgIDBadEncodedMessage
		}
		mid := SSVMsgID(ssvMsg.Data)
		if len(mid) == 0 {
			logger.Warn("could not create msg_id")
			return MsgIDError
		}
		store.add(mid, pid)
		//logger.Debug("msg_id created", zap.String("value", mid))
		return mid
	}
}

// GetPeers returns the peers that are related to the given msg
func (store *msgIDHandler) GetPeers(msg []byte) []peer.ID {
	msgID := SSVMsgID(msg)
	store.locker.Lock()
	defer store.locker.Unlock()
	entry, ok := store.ids[msgID]
	if ok {
		if !entry.t.Add(store.ttl).After(time.Now()) {
			return entry.peers
		}
		// otherwise -> expired
		delete(store.ids, msgID)
	}
	return []peer.ID{}
}

// add the pair of msg id and peer id
func (store *msgIDHandler) add(msgID string, pi peer.ID) {
	store.locker.Lock()
	defer store.locker.Unlock()

	entry, ok := store.ids[msgID]
	if !ok {
		entry = &msgIDEntry{
			peers: []peer.ID{},
		}
	}
	// extend expiration
	entry.t = time.Now()
	b := []byte(pi)
	for _, p := range entry.peers {
		if bytes.Equal([]byte(p), b) {
			return
		}
	}
	entry.peers = append(entry.peers, pi)
}

// GC performs garbage collection on the given map
func (store *msgIDHandler) GC() {
	store.locker.Lock()
	defer store.locker.Unlock()

	ids := make(map[string]*msgIDEntry)
	for m, entry := range store.ids {
		if entry.t.Add(store.ttl).After(time.Now()) {
			ids[m] = entry
		}
	}
	store.ids = ids
}<|MERGE_RESOLUTION|>--- conflicted
+++ resolved
@@ -3,11 +3,7 @@
 import (
 	"bytes"
 	"github.com/bloxapp/ssv/network/forks"
-<<<<<<< HEAD
-	"github.com/bloxapp/ssv/protocol"
-=======
 	forksv1 "github.com/bloxapp/ssv/network/forks/v1"
->>>>>>> ba246658
 	scrypto "github.com/bloxapp/ssv/utils/crypto"
 	"github.com/libp2p/go-libp2p-core/peer"
 	ps_pb "github.com/libp2p/go-libp2p-pubsub/pb"
@@ -65,22 +61,16 @@
 	ids    map[string]*msgIDEntry
 	locker sync.Locker
 	ttl    time.Duration
-	fork   forks.Fork
 }
 
-<<<<<<< HEAD
-func newMsgIDHandler(logger *zap.Logger, ttl time.Duration, fork forks.Fork) MsgIDHandler {
-=======
 // NewMsgIDHandler creates a new MsgIDHandler
 func NewMsgIDHandler(logger *zap.Logger, fork forks.Fork, ttl time.Duration) MsgIDHandler {
->>>>>>> ba246658
 	return &msgIDHandler{
 		logger: logger,
 		fork:   fork,
 		ids:    make(map[string]*msgIDEntry),
 		locker: &sync.Mutex{},
 		ttl:    ttl,
-		fork:   fork,
 	}
 }
 
@@ -103,13 +93,7 @@
 			return MsgIDBadPeerID
 		}
 		logger = logger.With(zap.String("from", pid.String()))
-<<<<<<< HEAD
-		ssvMsg := protocol.SSVMessage{}
-
-		err = ssvMsg.Decode(pmsg.GetData())
-=======
 		ssvMsg, err := store.fork.(*forksv1.ForkV1).DecodeNetworkMsgV1(pmsg.GetData())
->>>>>>> ba246658
 		if err != nil {
 			logger.Warn("invalid encoding", zap.Error(err))
 			return MsgIDBadEncodedMessage
