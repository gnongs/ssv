package collections

import (
	"github.com/bloxapp/ssv/ibft/proto"
	"github.com/bloxapp/ssv/storage/basedb"
	"github.com/bloxapp/ssv/storage/kv"
	"github.com/stretchr/testify/require"
	"go.uber.org/zap"
	"testing"
)

func TestIbftStorage_SaveDecided(t *testing.T) {
	storage := NewIbft(newInMemDb(), zap.L(), "attestation")
	err := storage.SaveDecided(&proto.SignedMessage{
		Message: &proto.Message{
			Type:        proto.RoundState_Decided,
			Round:       2,
			Lambda:      []byte{1, 2, 3, 4},
			ValidatorPk: []byte{1, 2, 3, 4},
			SeqNumber:   1,
		},
		Signature: []byte{1, 2, 3, 4},
		SignerIds: []uint64{1, 2, 3},
	})
	require.NoError(t, err)

	value, err := storage.GetDecided([]byte{1, 2, 3, 4}, 1)
	require.NoError(t, err)
	require.EqualValues(t, []byte{1, 2, 3, 4}, value.Message.ValidatorPk)
	require.EqualValues(t, 1, value.Message.SeqNumber)
	require.EqualValues(t, []byte{1, 2, 3, 4}, value.Signature)

	// not found
	_, err = storage.GetDecided([]byte{1, 2, 3, 3}, 1)
	require.EqualError(t, err, EntryNotFoundError)
}

func TestIbftStorage_SaveCurrentInstance(t *testing.T) {
<<<<<<< HEAD
	storage := NewIbft(inmem.New(), zap.L(), "attestation")
	err := storage.SaveCurrentInstance([]byte{1, 2, 3, 4}, &proto.State{
		Stage:     proto.RoundState_Decided,
		SeqNumber: 2,
		Round:     0,
=======
	storage := NewIbft(newInMemDb(), zap.L(), "attestation")
	err := storage.SaveCurrentInstance(&proto.State{
		Stage:       proto.RoundState_Decided,
		SeqNumber:   2,
		Round:       0,
		ValidatorPk: []byte{1, 2, 3, 4},
>>>>>>> 1d02d6ef
	})
	require.NoError(t, err)

	value, err := storage.GetCurrentInstance([]byte{1, 2, 3, 4})
	require.NoError(t, err)
	require.EqualValues(t, 2, value.SeqNumber)

	// not found
	_, err = storage.GetCurrentInstance([]byte{1, 2, 3, 3})
	require.EqualError(t, err, EntryNotFoundError)
}

func TestIbftStorage_GetHighestDecidedInstance(t *testing.T) {
	storage := NewIbft(newInMemDb(), zap.L(), "attestation")
	err := storage.SaveHighestDecidedInstance(&proto.SignedMessage{
		Message: &proto.Message{
			Type:        proto.RoundState_Decided,
			Round:       2,
			Lambda:      []byte{1, 2, 3, 4},
			ValidatorPk: []byte{1, 2, 3, 4},
			SeqNumber:   1,
		},
		Signature: []byte{1, 2, 3, 4},
		SignerIds: []uint64{1, 2, 3},
	})
	require.NoError(t, err)

	value, err := storage.GetHighestDecidedInstance([]byte{1, 2, 3, 4})
	require.NoError(t, err)
	require.EqualValues(t, []byte{1, 2, 3, 4}, value.Message.ValidatorPk)
	require.EqualValues(t, 1, value.Message.SeqNumber)
	require.EqualValues(t, []byte{1, 2, 3, 4}, value.Signature)

	// not found
	_, err = storage.GetHighestDecidedInstance([]byte{1, 2, 3, 3})
	require.EqualError(t, err, EntryNotFoundError)
}

func newInMemDb() basedb.IDb {
	db, _ := kv.New(basedb.Options{
		Type:   "badger-memory",
		Path:   "",
		Logger: zap.L(),
	})
	return db
}<|MERGE_RESOLUTION|>--- conflicted
+++ resolved
@@ -36,20 +36,11 @@
 }
 
 func TestIbftStorage_SaveCurrentInstance(t *testing.T) {
-<<<<<<< HEAD
-	storage := NewIbft(inmem.New(), zap.L(), "attestation")
+	storage := NewIbft(newInMemDb(), zap.L(), "attestation")
 	err := storage.SaveCurrentInstance([]byte{1, 2, 3, 4}, &proto.State{
 		Stage:     proto.RoundState_Decided,
 		SeqNumber: 2,
 		Round:     0,
-=======
-	storage := NewIbft(newInMemDb(), zap.L(), "attestation")
-	err := storage.SaveCurrentInstance(&proto.State{
-		Stage:       proto.RoundState_Decided,
-		SeqNumber:   2,
-		Round:       0,
-		ValidatorPk: []byte{1, 2, 3, 4},
->>>>>>> 1d02d6ef
 	})
 	require.NoError(t, err)
 
