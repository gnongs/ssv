package ibft

import (
	"encoding/hex"
	"errors"
	"github.com/bloxapp/ssv/ibft/eventqueue"
	"github.com/bloxapp/ssv/ibft/roundtimer"
	"github.com/bloxapp/ssv/ibft/valcheck"
	"github.com/bloxapp/ssv/validator/storage"
	"sync"
	"time"

	"github.com/bloxapp/ssv/ibft/leader"

	"go.uber.org/zap"

	"github.com/bloxapp/ssv/ibft/msgcont"
	msgcontinmem "github.com/bloxapp/ssv/ibft/msgcont/inmem"
	"github.com/bloxapp/ssv/ibft/proto"
	"github.com/bloxapp/ssv/network"
	"github.com/bloxapp/ssv/network/msgqueue"
)

// InstanceOptions defines option attributes for the Instance
type InstanceOptions struct {
	Logger         *zap.Logger
	ValidatorShare *storage.Share
	//Me             *proto.Node
	Network        network.Network
	Queue          *msgqueue.MessageQueue
	ValueCheck     valcheck.ValueCheck
	LeaderSelector leader.Selector
	Config         *proto.InstanceConfig
	Lambda         []byte
	SeqNumber      uint64
	// RequireMinPeers flag to require minimum peers before starting an instance
	// useful for tests where we want (sometimes) to avoid networking
	RequireMinPeers bool
}

// Instance defines the instance attributes
type Instance struct {
	ValidatorShare *storage.Share
	State          *proto.State
	network        network.Network
	ValueCheck     valcheck.ValueCheck
	LeaderSelector leader.Selector
	Config         *proto.InstanceConfig
	roundTimer     *roundtimer.RoundTimer
	Logger         *zap.Logger

	// messages
	MsgQueue            *msgqueue.MessageQueue
	PrePrepareMessages  msgcont.MessageContainer
	PrepareMessages     msgcont.MessageContainer
	CommitMessages      msgcont.MessageContainer
	ChangeRoundMessages msgcont.MessageContainer
	lastBroadcastedMsg  *proto.SignedMessage

	// event loop
	eventQueue eventqueue.EventQueue

	// channels
	stageChangedChan chan proto.RoundState

	// flags
	stopped     bool
	initialized bool

	// locks
<<<<<<< HEAD
	runInitOnce           sync.Once
	runStopOnce           sync.Once
	stopLock              sync.Mutex
	stageChangedChansLock sync.Mutex
	stageLock             sync.Mutex
	stateLock             sync.Mutex
	lastMsgLock           sync.RWMutex
=======
	runInitOnce                  sync.Once
	runStopOnce                  sync.Once
	processChangeRoundQuorumOnce sync.Once
	processPrepareQuorumOnce     sync.Once
	processCommitQuorumOnce      sync.Once
	stopLock                     sync.Mutex
	stageChangedChansLock        sync.Mutex
	stageLock                    sync.Mutex
	stateLock                    sync.Mutex
>>>>>>> 7a020287
}

// NewInstance is the constructor of Instance
func NewInstance(opts InstanceOptions) *Instance {
	return &Instance{
		ValidatorShare: opts.ValidatorShare,
		State: &proto.State{
			Stage:     proto.RoundState_NotStarted,
			Lambda:    opts.Lambda,
			SeqNumber: opts.SeqNumber,
		},
		network:        opts.Network,
		ValueCheck:     opts.ValueCheck,
		LeaderSelector: opts.LeaderSelector,
		Config:         opts.Config,
		Logger: opts.Logger.With(zap.Uint64("node_id", opts.ValidatorShare.NodeID),
			zap.Uint64("seq_num", opts.SeqNumber),
			zap.String("pubKey", opts.ValidatorShare.PublicKey.SerializeToHexStr())),

		MsgQueue:            opts.Queue,
		PrePrepareMessages:  msgcontinmem.New(uint64(opts.ValidatorShare.ThresholdSize())),
		PrepareMessages:     msgcontinmem.New(uint64(opts.ValidatorShare.ThresholdSize())),
		CommitMessages:      msgcontinmem.New(uint64(opts.ValidatorShare.ThresholdSize())),
		ChangeRoundMessages: msgcontinmem.New(uint64(opts.ValidatorShare.ThresholdSize())),

		roundTimer: roundtimer.New(),

		eventQueue: eventqueue.New(),

		// locks
<<<<<<< HEAD
		runInitOnce:           sync.Once{},
		runStopOnce:           sync.Once{},
		stopLock:              sync.Mutex{},
		stageLock:             sync.Mutex{},
		stageChangedChansLock: sync.Mutex{},
		stateLock:             sync.Mutex{},
		lastMsgLock:           sync.RWMutex{},
=======
		runInitOnce:                  sync.Once{},
		runStopOnce:                  sync.Once{},
		processChangeRoundQuorumOnce: sync.Once{},
		processPrepareQuorumOnce:     sync.Once{},
		processCommitQuorumOnce:      sync.Once{},
		stopLock:                     sync.Mutex{},
		stageLock:                    sync.Mutex{},
		stageChangedChansLock:        sync.Mutex{},
		stateLock:                    sync.Mutex{},
>>>>>>> 7a020287
	}
}

// Init must be called before start can be
func (i *Instance) Init() {
	i.runInitOnce.Do(func() {
		go i.StartMessagePipeline()
		go i.StartPartialChangeRoundPipeline()
		go i.startRoundTimerLoop()
		go i.StartMainEventLoop()
		i.initialized = true
		i.Logger.Debug("iBFT instance init finished")
	})
}

// Start implements the Algorithm 1 IBFT pseudocode for process pi: constants, State variables, and ancillary procedures
// procedure Start(λ, value)
// 	λi ← λ
// 	ri ← 1
// 	pri ← ⊥
// 	pvi ← ⊥
// 	inputV aluei ← value
// 	if leader(hi, ri) = pi then
// 		broadcast ⟨PRE-PREPARE, λi, ri, inputV aluei⟩ message
// 		set timer to running and expire after t(ri)
func (i *Instance) Start(inputValue []byte) error {
	if !i.initialized {
		return errors.New("can't start a non initialized instance")
	}
	if i.State.Lambda == nil {
		return errors.New("can't start instance with invalid Lambda")
	}

	i.Logger.Info("Node is starting iBFT instance", zap.String("Lambda", hex.EncodeToString(i.State.Lambda)))
	i.stateLock.Lock()
	i.State.Round = 1 // start from 1
	i.State.InputValue = inputValue
	i.stateLock.Unlock()

	if i.IsLeader() {
		go func() {
			i.Logger.Info("Node is leader for round 1")
			i.SetStage(proto.RoundState_PrePrepare)

			// LeaderPreprepareDelaySeconds waits to let other nodes complete their instance start or round change.
			// Waiting will allow a more stable msg receiving for all parties.
			time.Sleep(time.Duration(i.Config.LeaderPreprepareDelaySeconds))

			msg := i.generatePrePrepareMessage(i.State.InputValue)
			//
			if err := i.SignAndBroadcast(msg); err != nil {
				i.Logger.Fatal("could not broadcast pre-prepare", zap.Error(err))
			}
		}()
	}
	i.resetRoundTimer()
	return nil
}

// ForceDecide will attempt to decide the instance with provided decided signed msg.
func (i *Instance) ForceDecide(msg *proto.SignedMessage) {
	i.eventQueue.Add(func() {
		i.Logger.Info("trying to force instance decision.")
		if err := i.forceDecidedPipeline().Run(msg); err != nil {
			i.Logger.Error("force decided pipeline error", zap.Error(err))
		}
	})
}

// Stop will trigger a stopped for the entire instance
func (i *Instance) Stop() {
	// stop can be run just once
	i.runStopOnce.Do(func() {
		if added := i.eventQueue.Add(i.stop); !added {
			i.Logger.Debug("could not add 'stop' to event queue")
		}
	})
}

// stop stops the instance
func (i *Instance) stop() {
	i.Logger.Info("stopping iBFT instance...")
	i.stopLock.Lock()
	defer i.stopLock.Unlock()
	i.Logger.Debug("STOPPING IBFT -> pass stopLock")
	i.stopped = true
	i.roundTimer.Stop()
	i.Logger.Debug("STOPPING IBFT -> stopped round timer")
	i.SetStage(proto.RoundState_Stopped)
	i.Logger.Debug("STOPPING IBFT -> set stage to stop")
	i.eventQueue.ClearAndStop()
	i.Logger.Debug("STOPPING IBFT -> cleared event queue")

	// stop stage chan
	i.stageLock.Lock()
	defer i.stageLock.Unlock()
	i.Logger.Debug("STOPPING IBFT -> passed stageLock")
	if i.stageChangedChan != nil {
		close(i.stageChangedChan)
		i.Logger.Debug("STOPPING IBFT -> closed stageChangedChan")
		i.stageChangedChan = nil
	}

	i.Logger.Info("stopped iBFT instance")
}

// Stopped is stopping queue work
func (i *Instance) Stopped() bool {
	i.stopLock.Lock()
	defer i.stopLock.Unlock()

	return i.stopped
}

// BumpRound is used to set bump round by 1
func (i *Instance) BumpRound() {
	i.setRound(i.State.Round + 1)
}

func (i *Instance) setRound(newRound uint64) {
	i.processChangeRoundQuorumOnce = sync.Once{}
	i.processPrepareQuorumOnce = sync.Once{}
	i.processCommitQuorumOnce = sync.Once{}
	i.State.Round = newRound
}

// Stage returns the instance message state
func (i *Instance) Stage() proto.RoundState {
	i.stageLock.Lock()
	defer i.stageLock.Unlock()

	return i.State.Stage
}

// SetStage set the State's round State and pushed the new State into the State channel
func (i *Instance) SetStage(stage proto.RoundState) {
	i.stageLock.Lock()
	defer i.stageLock.Unlock()

	i.State.Stage = stage

	// Delete all queue messages when decided, we do not need them anymore.
	if stage == proto.RoundState_Decided || stage == proto.RoundState_Stopped {
		for j := uint64(1); j <= i.State.Round; j++ {
			i.MsgQueue.PurgeIndexedMessages(msgqueue.IBFTMessageIndexKey(i.State.Lambda, i.State.SeqNumber, j))
		}
	}

	// blocking send to channel
	if i.stageChangedChan != nil {
		i.stageChangedChan <- stage
	}
}

// GetStageChan returns a RoundState channel added to the stateChangesChans array
func (i *Instance) GetStageChan() chan proto.RoundState {
	if i.stageChangedChan == nil {
		i.stageChangedChan = make(chan proto.RoundState)
	}
	return i.stageChangedChan
}

// SignAndBroadcast checks and adds the signed message to the appropriate round state type
func (i *Instance) SignAndBroadcast(msg *proto.Message) error {
	sig, err := msg.Sign(i.ValidatorShare.ShareKey)
	if err != nil {
		return err
	}

	signedMessage := &proto.SignedMessage{
		Message:   msg,
		Signature: sig.Serialize(),
		SignerIds: []uint64{i.ValidatorShare.NodeID},
	}
	if i.network != nil {
		return i.network.Broadcast(i.ValidatorShare.PublicKey.Serialize(), signedMessage)
	}

	switch msg.Type {
	case proto.RoundState_PrePrepare:
		i.PrePrepareMessages.AddMessage(signedMessage)
	case proto.RoundState_Prepare:
		i.PrepareMessages.AddMessage(signedMessage)
	case proto.RoundState_Commit:
		i.CommitMessages.AddMessage(signedMessage)
	case proto.RoundState_ChangeRound:
		i.ChangeRoundMessages.AddMessage(signedMessage)
	}

	i.setLastBroadcastedMsg(signedMessage)

	return nil
}

func (i *Instance) setLastBroadcastedMsg(msg *proto.SignedMessage) {
	i.lastMsgLock.Lock()
	defer i.lastMsgLock.Unlock()
	i.lastBroadcastedMsg = msg
}

// LastBroadcastedMsg returns the latest broadcasted msg from the instance
func (i *Instance) LastBroadcastedMsg() *proto.SignedMessage {
	i.lastMsgLock.RLock()
	defer i.lastMsgLock.RUnlock()
	return i.lastBroadcastedMsg
}<|MERGE_RESOLUTION|>--- conflicted
+++ resolved
@@ -68,15 +68,6 @@
 	initialized bool
 
 	// locks
-<<<<<<< HEAD
-	runInitOnce           sync.Once
-	runStopOnce           sync.Once
-	stopLock              sync.Mutex
-	stageChangedChansLock sync.Mutex
-	stageLock             sync.Mutex
-	stateLock             sync.Mutex
-	lastMsgLock           sync.RWMutex
-=======
 	runInitOnce                  sync.Once
 	runStopOnce                  sync.Once
 	processChangeRoundQuorumOnce sync.Once
@@ -86,7 +77,6 @@
 	stageChangedChansLock        sync.Mutex
 	stageLock                    sync.Mutex
 	stateLock                    sync.Mutex
->>>>>>> 7a020287
 }
 
 // NewInstance is the constructor of Instance
@@ -117,15 +107,6 @@
 		eventQueue: eventqueue.New(),
 
 		// locks
-<<<<<<< HEAD
-		runInitOnce:           sync.Once{},
-		runStopOnce:           sync.Once{},
-		stopLock:              sync.Mutex{},
-		stageLock:             sync.Mutex{},
-		stageChangedChansLock: sync.Mutex{},
-		stateLock:             sync.Mutex{},
-		lastMsgLock:           sync.RWMutex{},
-=======
 		runInitOnce:                  sync.Once{},
 		runStopOnce:                  sync.Once{},
 		processChangeRoundQuorumOnce: sync.Once{},
@@ -135,7 +116,6 @@
 		stageLock:                    sync.Mutex{},
 		stageChangedChansLock:        sync.Mutex{},
 		stateLock:                    sync.Mutex{},
->>>>>>> 7a020287
 	}
 }
 
