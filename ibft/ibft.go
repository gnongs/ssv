package ibft

import (
	"github.com/pkg/errors"
	"go.uber.org/zap"
	"sync"

	"github.com/bloxapp/ssv/beacon"
	"github.com/bloxapp/ssv/ibft/proto"
	"github.com/bloxapp/ssv/ibft/valcheck"
	"github.com/bloxapp/ssv/network"
	"github.com/bloxapp/ssv/network/msgqueue"
	"github.com/bloxapp/ssv/storage/collections"
	"github.com/bloxapp/ssv/validator/storage"
)

// StartOptions defines type for IBFT instance options
type StartOptions struct {
	Logger         *zap.Logger
	ValueCheck     valcheck.ValueCheck
	SeqNumber      uint64
	Value          []byte
	ValidatorShare *storage.Share
	// RequireMinPeers flag to require minimum peers before starting an instance
	// useful for tests where we want (sometimes) to avoid networking
	RequireMinPeers bool
}

// InstanceResult is a struct holding the result of a single iBFT instance
type InstanceResult struct {
	Decided bool
	Msg     *proto.SignedMessage
}

// IBFT represents behavior of the IBFT
type IBFT interface {
	// Init should be called after creating an IBFT instance to init the instance, sync it, etc.
	Init()

	// StartInstance starts a new instance by the given options
	StartInstance(opts StartOptions) (*InstanceResult, error)

	// NextSeqNumber returns the previous decided instance seq number + 1
	// In case it's the first instance it returns 0
	NextSeqNumber() (uint64, error)

	// GetIBFTCommittee returns a map of the iBFT committee where the key is the member's id.
	GetIBFTCommittee() map[uint64]*proto.Node

	// GetIdentifier returns ibft identifier made of public key and role (type)
	GetIdentifier() []byte

	// CurrentState returns the state of the running instance
	CurrentState() (*proto.State, bool, error)
}

// ibftImpl implements IBFT interface
type ibftImpl struct {
	role                beacon.RoleType
	currentInstance     *Instance
	currentInstanceLock sync.Locker
	logger              *zap.Logger
	ibftStorage         collections.Iibft
	network             network.Network
	msgQueue            *msgqueue.MessageQueue
	instanceConfig      *proto.InstanceConfig
	ValidatorShare      *storage.Share
	Identifier          []byte

	// flags
	initFinished bool
}

// New is the constructor of IBFT
func New(role beacon.RoleType, identifier []byte, logger *zap.Logger, storage collections.Iibft, network network.Network, queue *msgqueue.MessageQueue, instanceConfig *proto.InstanceConfig, ValidatorShare *storage.Share) IBFT {
	logger = logger.With(zap.String("role", role.String()))
	ret := &ibftImpl{
		role:                role,
		ibftStorage:         storage,
		currentInstanceLock: &sync.Mutex{},
		logger:              logger,
		network:             network,
		msgQueue:            queue,
		instanceConfig:      instanceConfig,
		ValidatorShare:      ValidatorShare,
		Identifier:          identifier,

		// flags
		initFinished: false,
	}
	return ret
}

// Init sets all major processes of iBFT while blocking until completed.
func (i *ibftImpl) Init() {
	i.processDecidedQueueMessages()
	i.processSyncQueueMessages()
	i.listenToSyncMessages()
<<<<<<< HEAD
	i.waitForMinPeerCount(2) // minimum of 3 validators (me + 2)
=======
	i.waitForMinPeerOnInit(2) // minimum of 3 validators (me + 2)
>>>>>>> 183e0697
	i.SyncIBFT()
	i.listenToNetworkMessages()
	i.listenToNetworkDecidedMessages()
	i.initFinished = true
	i.logger.Debug("iBFT implementation init finished")
}

func (i *ibftImpl) StartInstance(opts StartOptions) (*InstanceResult, error) {
	instanceOpts, err := i.instanceOptionsFromStartOptions(opts)
	if err != nil {
		return nil, errors.WithMessage(err, "can't generate instance options")
	}

	if err := i.canStartNewInstance(*instanceOpts); err != nil {
		return nil, errors.WithMessage(err, "can't start new iBFT instance")
	}

	return i.startInstanceWithOptions(instanceOpts, opts.Value)
}

// GetIBFTCommittee returns a map of the iBFT committee where the key is the member's id.
func (i *ibftImpl) GetIBFTCommittee() map[uint64]*proto.Node {
	return i.ValidatorShare.Committee
}

// GetIdentifier returns ibft identifier made of public key and role (type)
func (i *ibftImpl) GetIdentifier() []byte {
	return i.Identifier //TODO should use mutex to lock var?
}

// CurrentState returns the state of the running instance
func (i *ibftImpl) CurrentState() (*proto.State, bool, error) {
	return i.ibftStorage.GetCurrentInstance(i.Identifier)
}<|MERGE_RESOLUTION|>--- conflicted
+++ resolved
@@ -96,11 +96,7 @@
 	i.processDecidedQueueMessages()
 	i.processSyncQueueMessages()
 	i.listenToSyncMessages()
-<<<<<<< HEAD
-	i.waitForMinPeerCount(2) // minimum of 3 validators (me + 2)
-=======
 	i.waitForMinPeerOnInit(2) // minimum of 3 validators (me + 2)
->>>>>>> 183e0697
 	i.SyncIBFT()
 	i.listenToNetworkMessages()
 	i.listenToNetworkDecidedMessages()
