package ibft

import (
	"testing"
	"time"

	"github.com/herumi/bls-eth-go-binary/bls"
	"github.com/stretchr/testify/require"
	"go.uber.org/zap/zaptest"

	"github.com/bloxapp/ssv/ibft/implementations/day_number_consensus"
	"github.com/bloxapp/ssv/ibft/types"
)

func generateNodes(cnt int) (map[uint64]*bls.SecretKey, map[uint64]*types.Node) {
	bls.Init(bls.BLS12_381)
	nodes := make(map[uint64]*types.Node)
	sks := make(map[uint64]*bls.SecretKey)
	for i := 0; i < cnt; i++ {
		sk := &bls.SecretKey{}
		sk.SetByCSPRNG()

		nodes[uint64(i)] = &types.Node{
			IbftId: uint64(i),
			Pk:     sk.GetPublicKey().Serialize(),
		}
		sks[uint64(i)] = sk
	}
	return sks, nodes
}

func TestIBFTInstance_Start(t *testing.T) {
	logger := zaptest.NewLogger(t)
	instances := make([]*Instance, 0)
	sks, nodes := generateNodes(4)
	replay := NewIBFTReplay(nodes)
	params := &types.InstanceParams{
		ConsensusParams: types.DefaultConsensusParams(),
		IbftCommittee:   nodes,
	}

	// setup scenario
	//replay.StartRound(1).PreventMessages(types.RoundState_Prepare, []uint64{0, 1}).EndRound()

	for i := 0; i < params.CommitteeSize(); i++ {
		me := &types.Node{
			IbftId: uint64(i),
			Pk:     nodes[uint64(i)].Pk,
			Sk:     sks[uint64(i)].Serialize(),
		}
<<<<<<< HEAD
		instances = append(instances, New(me, replay.Networker, &day_number_consensus.DayNumberConsensus{Id: uint64(i)}, params))
=======
		instances = append(instances, New(logger, me, replay.Networker, &day_number_consensus.DayNumberConsensus{Id: uint64(i), Leader: uint64(leader)}, params))
>>>>>>> 1d6aca92
		instances[i].StartEventLoopAndMessagePipeline()
	}

	for _, i := range instances {
		require.NoError(t, i.Start([]byte{}, []byte("0"), []byte(time.Now().Weekday().String())))
	}

	time.Sleep(time.Minute * 5)
}<|MERGE_RESOLUTION|>--- conflicted
+++ resolved
@@ -48,11 +48,7 @@
 			Pk:     nodes[uint64(i)].Pk,
 			Sk:     sks[uint64(i)].Serialize(),
 		}
-<<<<<<< HEAD
 		instances = append(instances, New(me, replay.Networker, &day_number_consensus.DayNumberConsensus{Id: uint64(i)}, params))
-=======
-		instances = append(instances, New(logger, me, replay.Networker, &day_number_consensus.DayNumberConsensus{Id: uint64(i), Leader: uint64(leader)}, params))
->>>>>>> 1d6aca92
 		instances[i].StartEventLoopAndMessagePipeline()
 	}
 
