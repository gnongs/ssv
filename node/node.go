--- conflicted
+++ resolved
@@ -38,7 +38,7 @@
 // Node represents the behavior of SSV node
 type Node interface {
 	// Start starts the SSV node
-	Start() error
+	Start(ctx context.Context) error
 }
 
 // SsvNode implements Node interface
@@ -132,7 +132,6 @@
 					n.logger.Debug("no slots found for the given duty")
 					return
 				}
-<<<<<<< HEAD
 				go func(slot uint64) {
 					// execute task if slot already began and not pass 1 epoch
 					currentSlot := uint64(n.getCurrentSlot())
@@ -152,17 +151,11 @@
 							zap.Uint64("committee_index", duty.GetCommitteeIndex()),
 							zap.Uint64("slot", slot))
 
-						if err := n.slotQueue.Schedule(duty.PublicKey, slot, duty); err != nil {
-							n.logger.Error("failed to schedule slot")
-						}
-=======
-
 				for _, slot := range slots {
 					if slot < n.getEpochFirstSlot(n.genesisEpoch) {
 						// wait until genesis epoch starts
 						n.logger.Debug("skipping slot, lower than genesis", zap.Uint64("genesis_slot", n.getEpochFirstSlot(n.genesisEpoch)), zap.Uint64("slot", slot))
 						continue
->>>>>>> e326e748
 					}
 					go func(slot uint64) {
 						logger := n.logger.
