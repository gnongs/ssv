package qbftstorage

import (
	"encoding/binary"
	"encoding/json"

	"github.com/pkg/errors"
	"go.uber.org/zap"

	"github.com/bloxapp/ssv/protocol/v1/message"
	"github.com/bloxapp/ssv/protocol/v1/qbft"
	"github.com/bloxapp/ssv/storage/basedb"
	"github.com/bloxapp/ssv/utils/format"
)

const (
	highestKey         = "highest"
	decidedKey         = "decided"
	currentKey         = "current"
	lastChangeRoundKey = "last_change_round"
)

// ibftStorage struct
// instanceType is what separates different iBFT eth2 duty types (attestation, proposal and aggregation)
type ibftStorage struct {
	prefix []byte
	db     basedb.IDb
	logger *zap.Logger
}

// NewQBFTStore create new ibft storage
func NewQBFTStore(db basedb.IDb, logger *zap.Logger, instanceType string) QBFTStore {
	ibft := &ibftStorage{
		prefix: []byte(instanceType),
		db:     db,
		logger: logger,
	}
	return ibft
}

// GetLastDecided gets a signed message for an ibft instance which is the highest
func (i *ibftStorage) GetLastDecided(identifier message.Identifier) (*message.SignedMessage, error) {
	val, found, err := i.get(highestKey, identifier)
	if !found {
		return nil, nil
	}
	if err != nil {
		return nil, err
	}

	ret := &message.SignedMessage{}
	if err := json.Unmarshal(val, ret); err != nil {
		return nil, errors.Wrap(err, "un-marshaling error")
	}
	return ret, nil
}

// SaveLastDecided saves a signed message for an ibft instance which is currently highest
func (i *ibftStorage) SaveLastDecided(signedMsgs ...*message.SignedMessage) error {
	for _, signedMsg := range signedMsgs {
		value, err := json.Marshal(signedMsg)
		if err != nil {
			return errors.Wrap(err, "marshaling error")
		}
		if err = i.save(value, highestKey, signedMsg.Message.Identifier); err != nil {
			return err
		}
	}

	return nil
}

func (i *ibftStorage) GetDecided(identifier message.Identifier, from message.Height, to message.Height) ([]*message.SignedMessage, error) {
	prefix := make([]byte, len(i.prefix))
	copy(prefix, i.prefix)
	prefix = append(prefix, identifier...)

	var sequences [][]byte
	for seq := from; seq <= to; seq++ {
		sequences = append(sequences, i.key(decidedKey, uInt64ToByteSlice(uint64(seq))))
	}
	msgs := make([]*message.SignedMessage, 0)
	err := i.db.GetMany(prefix, sequences, func(obj basedb.Obj) error {
		msg := message.SignedMessage{}
		if err := json.Unmarshal(obj.Value, &msg); err != nil {
			return errors.Wrap(err, "un-marshaling error")
		}
		msgs = append(msgs, &msg)
		return nil
	})
	if err != nil {
		return []*message.SignedMessage{}, err
	}
	return msgs, nil
}

func (i *ibftStorage) SaveDecided(signedMsg ...*message.SignedMessage) error {
	return i.db.SetMany(i.prefix, len(signedMsg), func(j int) (basedb.Obj, error) {
		msg := signedMsg[j]
		k := i.key(decidedKey, uInt64ToByteSlice(uint64(msg.Message.Height)))
		key := append(msg.Message.Identifier, k...)
		value, err := json.Marshal(msg)
		if err != nil {
			return basedb.Obj{}, err
		}
		return basedb.Obj{Key: key, Value: value}, nil
	})
}

func (i *ibftStorage) SaveCurrentInstance(identifier message.Identifier, state *qbft.State) error {
	value, err := json.Marshal(state)
	if err != nil {
		return errors.Wrap(err, "marshaling error")
	}
	return i.save(value, currentKey, identifier)
}

func (i *ibftStorage) GetCurrentInstance(identifier message.Identifier) (*qbft.State, bool, error) {
	val, found, err := i.get(currentKey, identifier)
	if !found {
		return nil, found, nil
	}
	if err != nil {
		return nil, false, err
	}
	ret := &qbft.State{}
	if err := json.Unmarshal(val, ret); err != nil {
		return nil, false, errors.Wrap(err, "un-marshaling error")
	}
	return ret, false, nil
}

// SaveLastChangeRoundMsg updates last change round message
// TODO
func (i *ibftStorage) SaveLastChangeRoundMsg(msg *message.SignedMessage) error {
	value, err := json.Marshal(msg)
	if err != nil {
		return errors.Wrap(err, "marshaling error")
	}
	return i.save(value, lastChangeRoundKey, msg.Message.Identifier)
}

// GetLastChangeRoundMsg returns last known change round message
// TODO
func (i *ibftStorage) GetLastChangeRoundMsg(identifier message.Identifier) (*message.SignedMessage, error) {
	val, found, err := i.get(lastChangeRoundKey, identifier)
	if !found {
		return nil, nil
	}
	if err != nil {
		return nil, err
	}
	ret := &message.SignedMessage{}
	if err := json.Unmarshal(val, ret); err != nil {
		return nil, errors.Wrap(err, "un-marshaling error")
	}
	return ret, nil
}

func (i *ibftStorage) CleanLastChangeRound(identifier message.Identifier) {
<<<<<<< HEAD
	panic("implement me")
=======
	// use v1 identifier, if not found use the v0. this is to support old msg types when sync history
	err := i.delete(lastChangeRoundKey, identifier)
	if err != nil {
		i.logger.Warn("could not clean last change round message", zap.Error(err))
	}
	// doing the same for v0
	oldIdentifier := []byte(format.IdentifierFormat(identifier.GetValidatorPK(), identifier.GetRoleType().String()))
	err = i.delete(lastChangeRoundKey, oldIdentifier)
	if err != nil {
		i.logger.Warn("could not clean last change round message", zap.Error(err))
	}
>>>>>>> df37dfb8
}

func (i *ibftStorage) save(value []byte, id string, pk []byte, keyParams ...[]byte) error {
	prefix := append(i.prefix, pk...)
	key := i.key(id, keyParams...)
	return i.db.Set(prefix, key, value)
}

func (i *ibftStorage) get(id string, pk []byte, keyParams ...[]byte) ([]byte, bool, error) {
	prefix := append(i.prefix, pk...)
	key := i.key(id, keyParams...)
	obj, found, err := i.db.Get(prefix, key)
	if !found {
		return nil, found, nil
	}
	if err != nil {
		return nil, found, err
	}
	return obj.Value, found, nil
}

func (i *ibftStorage) delete(id string, pk []byte, keyParams ...[]byte) error {
	prefix := append(i.prefix, pk...)
	key := i.key(id, keyParams...)
	return i.db.Delete(prefix, key)
}

func (i *ibftStorage) key(id string, params ...[]byte) []byte {
	ret := []byte(id)
	for _, p := range params {
		ret = append(ret, p...)
	}
	return ret
}

func uInt64ToByteSlice(n uint64) []byte {
	b := make([]byte, 8)
	binary.LittleEndian.PutUint64(b, n)
	return b
}<|MERGE_RESOLUTION|>--- conflicted
+++ resolved
@@ -158,9 +158,6 @@
 }
 
 func (i *ibftStorage) CleanLastChangeRound(identifier message.Identifier) {
-<<<<<<< HEAD
-	panic("implement me")
-=======
 	// use v1 identifier, if not found use the v0. this is to support old msg types when sync history
 	err := i.delete(lastChangeRoundKey, identifier)
 	if err != nil {
@@ -172,7 +169,6 @@
 	if err != nil {
 		i.logger.Warn("could not clean last change round message", zap.Error(err))
 	}
->>>>>>> df37dfb8
 }
 
 func (i *ibftStorage) save(value []byte, id string, pk []byte, keyParams ...[]byte) error {
