--- conflicted
+++ resolved
@@ -3,8 +3,6 @@
 import (
 	"fmt"
 	"github.com/bloxapp/ssv/protocol/v1/message"
-	"github.com/bloxapp/ssv/utils/logex"
-	"go.uber.org/zap"
 	"strconv"
 	"strings"
 )
@@ -64,17 +62,7 @@
 func SignedMsgIndex(msgType message.MsgType, mid message.Identifier, h message.Height, cmt ...message.ConsensusMessageType) []string {
 	var res []string
 	for _, mt := range cmt {
-<<<<<<< HEAD
-		var b strings.Builder
-		if _, err := fmt.Fprintf(&b, fmt.Sprintf("/%s/id/%s/height/%d/qbft_msg_type/%s", msgType.String(), mid.String(), h, mt.String())); err != nil {
-			logex.GetLogger().Warn("failed to write index", zap.Error(err))
-			continue
-		}
-		res = append(res, b.String())
-		//res = append(res, fmt.Sprintf("/%s/id/%s/height/%d/qbft_msg_type/%s", msgType.String(), mid.String(), h, mt.String()))
-=======
 		res = append(res, fmt.Sprintf("/%s/id/%s/height/%d/qbft_msg_type/%s", msgType.String(), mid.String(), h, mt.String()))
->>>>>>> dc6eed8b
 	}
 	return res
 }
