--- conflicted
+++ resolved
@@ -6,16 +6,6 @@
       context: .
       dockerfile: Dockerfile
     command:
-<<<<<<< HEAD
-      - start-node
-      - --node-id 1
-      - --leader-id 1
-      - --private-key ${SSV_NODE_1}
-      - --validator-key ${VALIDATOR_PUBLIC_KEY}
-      - --beacon-node-addr ${BEACON_NODE_ADDR}
-      - --network ${NETWORK}
-      - --valueImpl ${CONSENSUS_TYPE}
-=======
       - "start-node"
       - "--node-id=1"
       - "--leader-id=1"
@@ -24,7 +14,6 @@
       - "--beacon-node-addr=${BEACON_NODE_ADDR}"
       - "--network=${NETWORK}"
       - "--consensus=${CONSENSUS_TYPE}"
->>>>>>> 69f05f28
     environment:
       DOCKER_COMPOSE: "true"
     networks:
@@ -36,16 +25,6 @@
       context: .
       dockerfile: Dockerfile
     command:
-<<<<<<< HEAD
-      - start-node
-      - --node-id 2
-      - --leader-id 1
-      - --private-key ${SSV_NODE_2}
-      - --validator-key ${VALIDATOR_PUBLIC_KEY}
-      - --beacon-node-addr ${BEACON_NODE_ADDR}
-      - --network ${NETWORK}
-      - --valueImpl ${CONSENSUS_TYPE}
-=======
       - "start-node"
       - "--node-id=2"
       - "--leader-id=1"
@@ -54,7 +33,6 @@
       - "--beacon-node-addr=${BEACON_NODE_ADDR}"
       - "--network=${NETWORK}"
       - "--consensus=${CONSENSUS_TYPE}"
->>>>>>> 69f05f28
     environment:
       DOCKER_COMPOSE: "true"
     networks:
@@ -66,16 +44,6 @@
       context: .
       dockerfile: Dockerfile
     command:
-<<<<<<< HEAD
-      - start-node
-      - --node-id 3
-      - --leader-id 1
-      - --private-key ${SSV_NODE_3}
-      - --validator-key ${VALIDATOR_PUBLIC_KEY}
-      - --beacon-node-addr ${BEACON_NODE_ADDR}
-      - --network ${NETWORK}
-      - --valueImpl ${CONSENSUS_TYPE}
-=======
       - "start-node"
       - "--node-id=3"
       - "--leader-id=1"
@@ -84,7 +52,6 @@
       - "--beacon-node-addr=${BEACON_NODE_ADDR}"
       - "--network=${NETWORK}"
       - "--consensus=${CONSENSUS_TYPE}"
->>>>>>> 69f05f28
     environment:
       DOCKER_COMPOSE: "true"
     networks:
