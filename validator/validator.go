--- conflicted
+++ resolved
@@ -58,16 +58,8 @@
 		ibftStorage,
 		opt.Network,
 		msgQueue,
-<<<<<<< HEAD
 		proto.DefaultConsensusParams(),
-		validatorShare,
-=======
-		&proto.InstanceParams{
-			ConsensusParams: proto.DefaultConsensusParams(),
-			IbftCommittee:   opt.Share.Committee,
-		},
 		opt.Share,
->>>>>>> 1d02d6ef
 	)
 	go ibfts[beacon.RoleAttester].Init()
 
